--- conflicted
+++ resolved
@@ -85,14 +85,14 @@
                         self.#first_field_name.set_flags(flags)
                     }
 
-<<<<<<< HEAD
                     fn modifier_flags_cache(&self) -> crate::ModifierFlags {
                         self.#first_field_name.modifier_flags_cache()
                     }
 
                     fn set_modifier_flags_cache(&self, flags: crate::ModifierFlags) {
                         self.#first_field_name.set_modifier_flags_cache(flags)
-=======
+                    }
+
                     fn transform_flags(&self) -> crate::TransformFlags {
                         self.#first_field_name.transform_flags()
                     }
@@ -103,7 +103,6 @@
 
                     fn add_transform_flags(&mut self, flags: crate::TransformFlags) {
                         self.#first_field_name.add_transform_flags(flags)
->>>>>>> fded5522
                     }
 
                     fn maybe_decorators(&self) -> ::std::cell::Ref<::std::option::Option<crate::NodeArray>> {
@@ -396,7 +395,6 @@
                         }
                     }
 
-<<<<<<< HEAD
                     fn modifier_flags_cache(&self) -> crate::ModifierFlags {
                         match self {
                             #(#ast_type_name::#variant_names(nested) => nested.modifier_flags_cache()),*
@@ -406,7 +404,9 @@
                     fn set_modifier_flags_cache(&self, flags: crate::ModifierFlags) {
                         match self {
                             #(#ast_type_name::#variant_names(nested) => nested.set_modifier_flags_cache(flags)),*
-=======
+                        }
+                    }
+
                     fn transform_flags(&self) -> crate::TransformFlags {
                         match self {
                             #(#ast_type_name::#variant_names(nested) => nested.transform_flags()),*
@@ -422,7 +422,6 @@
                     fn add_transform_flags(&mut self, flags: crate::TransformFlags) {
                         match self {
                             #(#ast_type_name::#variant_names(nested) => nested.add_transform_flags(flags)),*
->>>>>>> fded5522
                         }
                     }
 
