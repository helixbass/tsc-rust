--- conflicted
+++ resolved
@@ -7,17 +7,10 @@
 
 use super::create_node_builder;
 use crate::{
-<<<<<<< HEAD
     BaseInterfaceType, GenericableTypeInterface, __String, create_diagnostic_collection,
-    create_symbol_table, object_allocator, DiagnosticCollection, FreshableIntrinsicType, NodeId,
-    NodeInterface, Number, ObjectFlags, Symbol, SymbolFlags, SymbolId, SymbolInterface,
+    create_symbol_table, object_allocator, DiagnosticCollection, FreshableIntrinsicType, Node,
+    NodeId, NodeInterface, Number, ObjectFlags, Symbol, SymbolFlags, SymbolId, SymbolInterface,
     SymbolTable, Type, TypeChecker, TypeCheckerHost, TypeFlags,
-=======
-    Node, __String, create_diagnostic_collection, create_symbol_table, object_allocator,
-    DiagnosticCollection, FreshableIntrinsicType, NodeId, NodeInterface, Number, ObjectFlags,
-    Symbol, SymbolFlags, SymbolId, SymbolInterface, SymbolTable, Type, TypeChecker,
-    TypeCheckerHost, TypeFlags,
->>>>>>> 558bc531
 };
 
 thread_local! {
@@ -97,7 +90,6 @@
     }
 }
 
-<<<<<<< HEAD
 bitflags! {
     pub(super) struct MinArgumentCountFlags: u32 {
         const None = 0;
@@ -106,10 +98,7 @@
     }
 }
 
-pub(super) fn get_symbol_id(symbol: &Symbol) -> SymbolId {
-=======
 pub fn get_symbol_id(symbol: &Symbol) -> SymbolId {
->>>>>>> 558bc531
     if symbol.maybe_id().is_none() {
         symbol.set_id(get_next_symbol_id());
         increment_next_symbol_id();
@@ -342,12 +331,22 @@
 
     type_checker.no_constraint_type = Some(
         type_checker
-            .create_anonymous_type(None, type_checker.empty_symbols(), vec![], vec![])
+            .create_anonymous_type(
+                Option::<&Symbol>::None,
+                type_checker.empty_symbols(),
+                vec![],
+                vec![],
+            )
             .into(),
     );
     type_checker.circular_constraint_type = Some(
         type_checker
-            .create_anonymous_type(None, type_checker.empty_symbols(), vec![], vec![])
+            .create_anonymous_type(
+                Option::<&Symbol>::None,
+                type_checker.empty_symbols(),
+                vec![],
+                vec![],
+            )
             .into(),
     );
     type_checker.initialize_type_checker(host);
@@ -459,6 +458,10 @@
         self.never_type.as_ref().unwrap().clone()
     }
 
+    pub(super) fn keyof_constraint_type(&self) -> Rc<Type> {
+        unimplemented!()
+    }
+
     pub(super) fn number_or_big_int_type(&self) -> Rc<Type> {
         self.number_or_big_int_type.as_ref().unwrap().clone()
     }
