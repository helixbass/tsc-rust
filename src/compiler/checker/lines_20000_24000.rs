#![allow(non_upper_case_globals)]

use std::borrow::Borrow;
use std::ptr;
use std::rc::Rc;

use super::WideningKind;
use crate::{
<<<<<<< HEAD
    every, for_each, get_object_flags, is_write_only_access, length, node_is_missing, Debug_,
    DiagnosticMessage, Diagnostics, Identifier, Node, NodeInterface, ObjectFlags,
    ObjectFlagsTypeInterface, Signature, Symbol, SymbolFlags, Ternary, Type, TypeChecker,
    TypeFlags, TypeInterface, TypePredicate, UnionReduction,
=======
    every, for_each, get_object_flags, is_write_only_access, node_is_missing, Debug_,
    DiagnosticMessage, Diagnostics, Node, NodeInterface, ObjectFlags, Symbol, SymbolFlags, Type,
    TypeChecker, TypeFlags, TypeInterface, UnionReduction,
>>>>>>> 558bc531
};

impl TypeChecker {
    pub(super) fn type_could_have_top_level_singleton_types(&self, type_: &Type) -> bool {
        if type_.flags().intersects(TypeFlags::Boolean) {
            return false;
        }

        if type_.flags().intersects(TypeFlags::UnionOrIntersection) {
            return for_each(
                type_.as_union_or_intersection_type_interface().types(),
                |type_, _| {
                    if self.type_could_have_top_level_singleton_types(type_) {
                        Some(())
                    } else {
                        None
                    }
                },
            )
            .is_some();
        }

        if type_.flags().intersects(TypeFlags::Instantiable) {
            unimplemented!()
        }

        self.is_unit_type(type_) || type_.flags().intersects(TypeFlags::TemplateLiteral)
    }

    pub(super) fn is_matching_signature(
        &self,
        source: &Signature,
        target: &Signature,
        partial_match: bool,
    ) -> bool {
        let source_parameter_count = self.get_parameter_count(source);
        let target_parameter_count = self.get_parameter_count(target);
        let source_min_argument_count = self.get_min_argument_count(source, None);
        let target_min_argument_count = self.get_min_argument_count(target, None);
        let source_has_rest_parameter = self.has_effective_rest_parameter(source);
        let target_has_rest_parameter = self.has_effective_rest_parameter(target);
        if source_parameter_count == target_parameter_count
            && source_min_argument_count == target_min_argument_count
            && source_has_rest_parameter == target_has_rest_parameter
        {
            return true;
        }
        if partial_match && source_min_argument_count <= target_min_argument_count {
            return true;
        }
        false
    }

    pub(super) fn compare_signatures_identical<TCompareTypes: FnMut(&Type, &Type) -> Ternary>(
        &self,
        mut source: Rc<Signature>,
        target: &Signature,
        partial_match: bool,
        ignore_this_types: bool,
        ignore_return_types: bool,
        compare_types: TCompareTypes,
    ) -> Ternary {
        if ptr::eq(&*source, target) {
            return Ternary::True;
        }
        if !self.is_matching_signature(&source, target, partial_match) {
            return Ternary::False;
        }
        if length(source.type_parameters.as_deref()) != length(target.type_parameters.as_deref()) {
            return Ternary::False;
        }
        if let Some(target_type_parameters) = target.type_parameters {
            let source_type_parameters = source.type_parameters.as_ref().unwrap();
            let mapper = self.create_type_mapper(
                source_type_parameters.clone(),
                Some(target_type_parameters.clone()),
            );
            for (i, t) in target_type_parameters.iter().enumerate() {
                let s = &source_type_parameters[i];
                if !(Rc::ptr_eq(s, t)
                    || compare_types(
                        &self
                            .instantiate_type(
                                self.get_constraint_from_type_parameter(s),
                                Some(&mapper),
                            )
                            .unwrap_or_else(|| self.unknown_type()),
                        self.get_constraint_from_type_parameter(t)
                            .unwrap_or_else(|| self.unknown_type()),
                    ) != Ternary::False
                        && compare_types(
                            &self
                                .instantiate_type(
                                    self.get_default_from_type_parameter(s),
                                    Some(&mapper),
                                )
                                .unwrap_or_else(|| self.unknown_type()),
                            self.get_default_from_type_parameter(t)
                                .unwrap_or_else(|| self.unknown_type()),
                        ) != Ternary::False)
                {
                    return Ternary::False;
                }
            }
            source = self.instantiate_signature(source, &mapper, Some(true));
        }
        let mut result = Ternary::True;
        if !ignore_this_types {
            let source_this_type = self.get_this_type_of_signature(source);
            if let Some(source_this_type) = source_this_type {
                let target_this_type = self.get_this_type_of_signature(target);
                if let Some(target_this_type) = target_this_type {
                    let related = compare_types(source_this_type, target_this_type);
                    if related == Ternary::False {
                        return Ternary::False;
                    }
                    result &= related;
                }
            }
        }
        let target_len = self.get_parameter_count(target);
        for i in 0..target_len {
            let s = self.get_type_at_position(&source, i);
            let t = self.get_type_at_position(target, i);
            let related = compare_types(&t, &s);
            if related == Ternary::False {
                return Ternary::False;
            }
            result &= related;
        }
        if !ignore_return_types {
            let source_type_predicate = self.get_type_predicate_of_signature(source);
            let target_type_predicate = self.get_type_predicate_of_signature(target);
            result &= if source_type_predicate.is_some() || target_type_predicate.is_some() {
                self.compare_type_predicates_identical(
                    source_type_predicate,
                    target_type_predicate,
                    |s, t| compare_types(s, t),
                )
            } else {
                compare_types(
                    &self.get_return_type_of_signature(&source),
                    &self.get_return_type_of_signature(target),
                )
            };
        }
        result
    }

    pub(super) fn compare_type_predicates_identical<
        TCompareTypes: FnOnce(&Type, &Type) -> Ternary,
    >(
        &self,
        source: Option<TypePredicate>,
        target: Option<TypePredicate>,
        compare_types: TCompareTypes,
    ) -> Ternary {
        unimplemented!()
        // match (source, target) {
        //     (Some(source), Some(target) => {
        //         if !self.type_predicate_kinds_match(source, target) {
        //             Ternary::False
        //         } else
        //     }
        //     _ => Ternary::False,
        // }
    }

    pub(super) fn is_unit_type(&self, type_: &Type) -> bool {
        type_.flags().intersects(TypeFlags::Unit)
    }

    pub(super) fn is_literal_type(&self, type_: &Type) -> bool {
        if type_.flags().intersects(TypeFlags::Boolean) {
            true
        } else if type_.flags().intersects(TypeFlags::Union) {
            if type_.flags().intersects(TypeFlags::EnumLiteral) {
                true
            } else {
                every(
                    type_.as_union_or_intersection_type_interface().types(),
                    |type_, _| self.is_unit_type(&**type_),
                )
            }
        } else {
            self.is_unit_type(type_)
        }
    }

    pub(super) fn get_base_type_of_literal_type(&self, type_: &Type) -> Rc<Type> {
        if type_.flags().intersects(TypeFlags::EnumLiteral) {
            unimplemented!()
        } else if type_.flags().intersects(TypeFlags::StringLiteral) {
            unimplemented!()
        } else if type_.flags().intersects(TypeFlags::NumberLiteral) {
            self.number_type()
        } else if type_.flags().intersects(TypeFlags::BigIntLiteral) {
            self.bigint_type()
        } else if type_.flags().intersects(TypeFlags::BooleanLiteral) {
            self.boolean_type()
        } else if type_.flags().intersects(TypeFlags::Union) {
            self.map_type(
                type_,
                &mut |type_| Some(self.get_base_type_of_literal_type(type_)),
                None,
            )
            .unwrap()
        } else {
            type_.type_wrapper()
        }
    }

    pub(super) fn get_widened_literal_type(&self, type_: &Type) -> Rc<Type> {
        let flags = type_.flags();
        if flags.intersects(TypeFlags::EnumLiteral) && self.is_fresh_literal_type(type_) {
            unimplemented!()
        } else if flags.intersects(TypeFlags::StringLiteral) && self.is_fresh_literal_type(type_) {
            unimplemented!()
        } else if flags.intersects(TypeFlags::NumberLiteral) && self.is_fresh_literal_type(type_) {
            self.number_type()
        } else if flags.intersects(TypeFlags::BigIntLiteral) && self.is_fresh_literal_type(type_) {
            self.bigint_type()
        } else if flags.intersects(TypeFlags::BooleanLiteral) && self.is_fresh_literal_type(type_) {
            self.boolean_type()
        } else if flags.intersects(TypeFlags::Union) {
            self.map_type(
                type_,
                &mut |type_| Some(self.get_widened_literal_type(type_)),
                None,
            )
            .unwrap()
        } else {
            type_.type_wrapper()
        }
    }

    pub(super) fn get_widened_unique_es_symbol_type(&self, type_: &Type) -> Rc<Type> {
        type_.type_wrapper()
    }

    pub(super) fn get_widened_literal_like_type_for_contextual_type<TTypeRef: Borrow<Type>>(
        &self,
        type_: &Type,
        contextual_type: Option<TTypeRef>,
    ) -> Rc<Type> {
        let mut type_ = type_.type_wrapper();
        if !self.is_literal_of_contextual_type(&type_, contextual_type) {
            type_ = self.get_widened_unique_es_symbol_type(&self.get_widened_literal_type(&type_));
        }
        type_
    }

    pub(super) fn is_tuple_type(&self, type_: &Type) -> bool {
        get_object_flags(type_).intersects(ObjectFlags::Reference)
            && type_
                .as_type_reference()
                .target
                .as_object_type()
                .object_flags()
                .intersects(ObjectFlags::Tuple)
    }

    pub(super) fn get_optional_type(&self, type_: &Type, is_property: Option<bool>) -> Rc<Type> {
        let is_property = is_property.unwrap_or(false);
        Debug_.assert(self.strict_null_checks, None);
        if type_.flags().intersects(TypeFlags::Undefined) {
            type_.type_wrapper()
        } else {
            unimplemented!()
        }
    }

    pub(super) fn remove_missing_type(&self, type_: &Type, is_optional: bool) -> Rc<Type> {
        if self.exact_optional_property_types && is_optional {
            unimplemented!()
        } else {
            type_.type_wrapper()
        }
    }

    pub(super) fn get_regular_type_of_object_literal(&self, type_: &Type) -> Rc<Type> {
        type_.type_wrapper()
    }

    pub(super) fn get_widened_type(&self, type_: &Type) -> Rc<Type> {
        self.get_widened_type_with_context(type_)
    }

    pub(super) fn get_widened_type_with_context(&self, type_: &Type) -> Rc<Type> {
        type_.type_wrapper()
    }

    pub(super) fn report_errors_from_widening(
        &self,
        declaration: &Node, /*Declaration*/
        type_: &Type,
        widening_kind: Option<WideningKind>,
    ) {
        if self.produce_diagnostics
            && self.no_implicit_any
            && get_object_flags(type_).intersects(ObjectFlags::ContainsWideningType)
            && (widening_kind.is_none()
                || self
                    .get_contextual_signature_for_function_like_declaration(declaration)
                    .is_none())
        {
            if !self.report_widening_errors_in_type(type_) {
                self.report_implicit_any(declaration, type_, widening_kind);
            }
        }
    }

    pub(super) fn could_contain_type_variables(&self, type_: &Type) -> bool {
        let object_flags = get_object_flags(&type_);
        if object_flags.intersects(ObjectFlags::CouldContainTypeVariablesComputed) {
            return object_flags.intersects(ObjectFlags::CouldContainTypeVariables);
        }
        let result = type_.flags().intersects(TypeFlags::Instantiable) || unimplemented!();
        if type_.flags().intersects(TypeFlags::ObjectFlagsType) {
            let type_as_has_object_flags = type_.as_object_flags_type();
            type_as_has_object_flags.set_object_flags(
                type_as_has_object_flags.object_flags()
                    | ObjectFlags::CouldContainTypeVariablesComputed
                    | if result {
                        ObjectFlags::CouldContainTypeVariables
                    } else {
                        ObjectFlags::None
                    },
            );
        }
        result
    }

    pub(super) fn is_object_literal_type(&self, type_: &Type) -> bool {
        get_object_flags(type_).intersects(ObjectFlags::ObjectLiteral)
    }

    pub(super) fn get_cannot_find_name_diagnostic_for_name(
        &self,
        node: &Node,
    ) -> DiagnosticMessage {
        match node.as_identifier().escaped_text {
            _ => {
                if false {
                    unimplemented!()
                } else {
                    Diagnostics::Cannot_find_name_0
                }
            }
        }
    }

    pub(super) fn get_resolved_symbol(&self, node: &Node /*Identifier*/) -> Rc<Symbol> {
        let links = self.get_node_links(node);
        let mut links_ref = links.borrow_mut();
        if links_ref.resolved_symbol.is_none() {
            links_ref.resolved_symbol = Some(if !node_is_missing(Some(node)) {
                self.resolve_name(
                    Some(node),
                    &node.as_identifier().escaped_text,
                    SymbolFlags::Value | SymbolFlags::ExportValue,
                    Some(self.get_cannot_find_name_diagnostic_for_name(node)),
                    Some(node.node_wrapper()),
                    !is_write_only_access(node),
                    Some(false),
                )
                .unwrap_or_else(|| self.unknown_symbol())
            } else {
                self.unknown_symbol()
            });
        }
        links_ref.resolved_symbol.clone().unwrap()
    }

    pub(super) fn filter_type(&self, type_: &Type, f: fn(&TypeChecker, &Type) -> bool) -> Rc<Type> {
        if type_.flags().intersects(TypeFlags::Union) {
            unimplemented!()
        }
        if type_.flags().intersects(TypeFlags::Never) || f(self, type_) {
            type_.type_wrapper()
        } else {
            self.never_type()
        }
    }

    pub(super) fn map_type<TMapper: FnMut(&Type) -> Option<Rc<Type>>>(
        &self,
        type_: &Type,
        mapper: &mut TMapper,
        no_reductions: Option<bool>,
    ) -> Option<Rc<Type>> {
        let no_reductions = no_reductions.unwrap_or(false);
        if type_.flags().intersects(TypeFlags::Never) {
            return Some(type_.type_wrapper());
        }
        if !type_.flags().intersects(TypeFlags::Union) {
            return mapper(type_);
        }
        let types = type_.as_union_or_intersection_type_interface().types();
        let mut mapped_types: Vec<Rc<Type>> = vec![];
        let mut changed = false;
        for t in types {
            let mapped = if t.flags().intersects(TypeFlags::Union) {
                self.map_type(&t, mapper, Some(no_reductions))
            } else {
                mapper(&t)
            };
            changed = changed
                || match mapped.as_ref() {
                    None => true,
                    Some(mapped) => !Rc::ptr_eq(t, mapped),
                };
            if let Some(mapped) = mapped {
                mapped_types.push(mapped);
            }
        }
        if changed {
            if !mapped_types.is_empty() {
                Some(self.get_union_type(
                    mapped_types,
                    Some(if no_reductions {
                        UnionReduction::None
                    } else {
                        UnionReduction::Literal
                    }),
                ))
            } else {
                None
            }
        } else {
            Some(type_.type_wrapper())
        }
    }

    pub(super) fn get_constituent_count(&self, type_: &Type) -> usize {
        if type_.flags().intersects(TypeFlags::Union) {
            type_
                .as_union_or_intersection_type_interface()
                .types()
                .len()
        } else {
            1
        }
    }
}<|MERGE_RESOLUTION|>--- conflicted
+++ resolved
@@ -6,16 +6,10 @@
 
 use super::WideningKind;
 use crate::{
-<<<<<<< HEAD
     every, for_each, get_object_flags, is_write_only_access, length, node_is_missing, Debug_,
     DiagnosticMessage, Diagnostics, Identifier, Node, NodeInterface, ObjectFlags,
     ObjectFlagsTypeInterface, Signature, Symbol, SymbolFlags, Ternary, Type, TypeChecker,
     TypeFlags, TypeInterface, TypePredicate, UnionReduction,
-=======
-    every, for_each, get_object_flags, is_write_only_access, node_is_missing, Debug_,
-    DiagnosticMessage, Diagnostics, Node, NodeInterface, ObjectFlags, Symbol, SymbolFlags, Type,
-    TypeChecker, TypeFlags, TypeInterface, UnionReduction,
->>>>>>> 558bc531
 };
 
 impl TypeChecker {
@@ -76,7 +70,7 @@
         partial_match: bool,
         ignore_this_types: bool,
         ignore_return_types: bool,
-        compare_types: TCompareTypes,
+        mut compare_types: TCompareTypes,
     ) -> Ternary {
         if ptr::eq(&*source, target) {
             return Ternary::True;
@@ -87,7 +81,7 @@
         if length(source.type_parameters.as_deref()) != length(target.type_parameters.as_deref()) {
             return Ternary::False;
         }
-        if let Some(target_type_parameters) = target.type_parameters {
+        if let Some(target_type_parameters) = target.type_parameters.as_ref() {
             let source_type_parameters = source.type_parameters.as_ref().unwrap();
             let mapper = self.create_type_mapper(
                 source_type_parameters.clone(),
@@ -103,7 +97,8 @@
                                 Some(&mapper),
                             )
                             .unwrap_or_else(|| self.unknown_type()),
-                        self.get_constraint_from_type_parameter(t)
+                        &self
+                            .get_constraint_from_type_parameter(t)
                             .unwrap_or_else(|| self.unknown_type()),
                     ) != Ternary::False
                         && compare_types(
@@ -113,7 +108,8 @@
                                     Some(&mapper),
                                 )
                                 .unwrap_or_else(|| self.unknown_type()),
-                            self.get_default_from_type_parameter(t)
+                            &self
+                                .get_default_from_type_parameter(t)
                                 .unwrap_or_else(|| self.unknown_type()),
                         ) != Ternary::False)
                 {
@@ -124,11 +120,11 @@
         }
         let mut result = Ternary::True;
         if !ignore_this_types {
-            let source_this_type = self.get_this_type_of_signature(source);
+            let source_this_type = self.get_this_type_of_signature(&source);
             if let Some(source_this_type) = source_this_type {
                 let target_this_type = self.get_this_type_of_signature(target);
                 if let Some(target_this_type) = target_this_type {
-                    let related = compare_types(source_this_type, target_this_type);
+                    let related = compare_types(&source_this_type, &target_this_type);
                     if related == Ternary::False {
                         return Ternary::False;
                     }
@@ -147,7 +143,7 @@
             result &= related;
         }
         if !ignore_return_types {
-            let source_type_predicate = self.get_type_predicate_of_signature(source);
+            let source_type_predicate = self.get_type_predicate_of_signature(&source);
             let target_type_predicate = self.get_type_predicate_of_signature(target);
             result &= if source_type_predicate.is_some() || target_type_predicate.is_some() {
                 self.compare_type_predicates_identical(
@@ -166,11 +162,13 @@
     }
 
     pub(super) fn compare_type_predicates_identical<
+        TSource: Borrow<TypePredicate>,
+        TTarget: Borrow<TypePredicate>,
         TCompareTypes: FnOnce(&Type, &Type) -> Ternary,
     >(
         &self,
-        source: Option<TypePredicate>,
-        target: Option<TypePredicate>,
+        source: Option<TSource>,
+        target: Option<TTarget>,
         compare_types: TCompareTypes,
     ) -> Ternary {
         unimplemented!()
@@ -288,6 +286,10 @@
         }
     }
 
+    pub(super) fn add_optional_type_marker(&self, type_: &Type) -> Rc<Type> {
+        unimplemented!()
+    }
+
     pub(super) fn remove_missing_type(&self, type_: &Type, is_optional: bool) -> Rc<Type> {
         if self.exact_optional_property_types && is_optional {
             unimplemented!()
@@ -306,6 +308,19 @@
 
     pub(super) fn get_widened_type_with_context(&self, type_: &Type) -> Rc<Type> {
         type_.type_wrapper()
+    }
+
+    pub(super) fn report_widening_errors_in_type(&self, type_: &Type) -> bool {
+        unimplemented!()
+    }
+
+    pub(super) fn report_implicit_any(
+        &self,
+        declaration: &Node, /*Declaration*/
+        type_: &Type,
+        widening_kind: Option<WideningKind>,
+    ) {
+        unimplemented!()
     }
 
     pub(super) fn report_errors_from_widening(
