--- conflicted
+++ resolved
@@ -7,20 +7,12 @@
 
 use super::{signature_has_rest_parameter, CheckMode, MinArgumentCountFlags, WideningKind};
 use crate::{
-<<<<<<< HEAD
     filter, is_function_expression_or_arrow_function, is_import_call, is_object_literal_method,
     ContextFlags, Debug_, Diagnostics, FunctionFlags, Signature, SignatureFlags, SignatureKind,
-    UnionReduction, __String, create_symbol_table, get_effective_type_annotation_node,
+    Ternary, UnionReduction, __String, create_symbol_table, get_effective_type_annotation_node,
     get_function_flags, get_object_flags, has_initializer, is_object_literal_expression,
-    HasInitializerInterface, Identifier, Node, NodeInterface, ObjectFlags,
-    ObjectFlagsTypeInterface, ObjectLiteralExpression, PropertyAssignment, Symbol, SymbolInterface,
-    SyntaxKind, Type, TypeChecker, TypeFlags, TypeInterface,
-=======
-    __String, create_symbol_table, get_effective_type_annotation_node, get_object_flags,
-    has_initializer, is_object_literal_expression, HasInitializerInterface, Node, NodeInterface,
-    ObjectFlags, ObjectFlagsTypeInterface, Symbol, SymbolInterface, SyntaxKind, Type, TypeChecker,
-    TypeFlags, TypeInterface,
->>>>>>> 558bc531
+    HasInitializerInterface, Node, NodeInterface, ObjectFlags, ObjectFlagsTypeInterface, Symbol,
+    SymbolInterface, SyntaxKind, Type, TypeChecker, TypeFlags, TypeInterface,
 };
 
 impl TypeChecker {
@@ -109,14 +101,10 @@
 
     pub(super) fn get_contextual_type_for_object_literal_element(
         &self,
-<<<<<<< HEAD
-        element: &PropertyAssignment,
+        element: &Node, /*PropertyAssignment*/
         context_flags: Option<ContextFlags>,
-=======
-        element: &Node, /*PropertyAssignment*/
->>>>>>> 558bc531
-    ) -> Option<Rc<Type>> {
-        let parent = element.parent();
+    ) -> Option<Rc<Type>> {
+        let object_literal = element.parent();
         // let property_assignment_type = if is_property_assignment(element) {
         // } else {
         //     None
@@ -124,11 +112,7 @@
         // if property_assignment_type.is_some() {
         //     return property_assignment_type;
         // }
-<<<<<<< HEAD
-        let type_ = self.get_apparent_type_of_contextual_type(object_literal, context_flags);
-=======
-        let type_ = self.get_apparent_type_of_contextual_type(&parent);
->>>>>>> 558bc531
+        let type_ = self.get_apparent_type_of_contextual_type(&object_literal, context_flags);
         if let Some(type_) = type_ {
             if self.has_bindable_name(element) {
                 return self.get_type_of_property_of_contextual_type(
@@ -143,12 +127,8 @@
 
     pub(super) fn get_apparent_type_of_contextual_type(
         &self,
-<<<<<<< HEAD
-        node: &TNode, /*Expression | MethodDeclaration*/
+        node: &Node, /*Expression | MethodDeclaration*/
         context_flags: Option<ContextFlags>,
-=======
-        node: &Node, /*Expression | MethodDeclaration*/
->>>>>>> 558bc531
     ) -> Option<Rc<Type>> {
         let contextual_type = if false {
             unimplemented!()
@@ -196,45 +176,51 @@
         contextual_type.map(|contextual_type| contextual_type.borrow().type_wrapper())
     }
 
-<<<<<<< HEAD
-    pub(super) fn get_contextual_type<TNode: NodeInterface>(
-        &self,
-        node: &TNode, /*Expression*/
+    pub(super) fn get_contextual_type(
+        &self,
+        node: &Node, /*Expression*/
         context_flags: Option<ContextFlags>,
     ) -> Option<Rc<Type>> {
-=======
-    pub(super) fn get_contextual_type(&self, node: &Node /*Expression*/) -> Option<Rc<Type>> {
->>>>>>> 558bc531
         let parent = node.parent();
         match &*parent {
             Node::VariableDeclaration(_) => {
                 self.get_contextual_type_for_initializer_expression(node)
             }
-<<<<<<< HEAD
-            Node::PropertyAssignment(property_assignment) => self
-                .get_contextual_type_for_object_literal_element(property_assignment, context_flags),
-=======
             Node::PropertyAssignment(_) => {
-                self.get_contextual_type_for_object_literal_element(node)
-            }
->>>>>>> 558bc531
+                self.get_contextual_type_for_object_literal_element(node, context_flags)
+            }
             _ => unimplemented!(),
         }
     }
 
-<<<<<<< HEAD
+    pub(super) fn get_intersected_signatures(
+        &self,
+        signatures: &[Rc<Signature>],
+    ) -> Option<Rc<Signature>> {
+        unimplemented!()
+    }
+
     pub(super) fn get_contextual_call_signature(
         &self,
         type_: &Type,
         node: &Node, /*SignatureDeclaration*/
     ) -> Option<Rc<Signature>> {
         let signatures = self.get_signatures_of_type(type_, SignatureKind::Call);
-        let applicable_by_arity = filter(signatures, |s| !is_arity_smaller(s, node));
+        let applicable_by_arity =
+            filter(Some(&signatures), |s| !self.is_arity_smaller(s, node)).unwrap();
         if applicable_by_arity.len() == 1 {
-            applicable_by_arity[0]
+            Some(applicable_by_arity[0].clone())
         } else {
-            self.get_intersected_signatures(applicable_by_arity)
-        }
+            self.get_intersected_signatures(&applicable_by_arity)
+        }
+    }
+
+    pub(super) fn is_arity_smaller(
+        &self,
+        signature: &Signature,
+        target: &Node, /*SignatureDeclaration*/
+    ) -> bool {
+        unimplemented!()
     }
 
     pub(super) fn get_contextual_signature_for_function_like_declaration(
@@ -273,19 +259,20 @@
         for current in types {
             let signature = self.get_contextual_call_signature(current, node);
             if let Some(signature) = signature {
-                match signature_list {
+                match signature_list.as_mut() {
                     None => {
                         signature_list = Some(vec![signature]);
                     }
                     Some(signature_list) => {
-                        if !self.compare_signatures_identical(
-                            &signature_list[0],
-                            signature,
+                        if self.compare_signatures_identical(
+                            signature_list[0].clone(),
+                            &signature,
                             false,
                             true,
                             true,
-                            compare_types_identical,
-                        ) {
+                            |a, b| self.compare_types_identical(a, b),
+                        ) == Ternary::False
+                        {
                             return None;
                         } else {
                             signature_list.push(signature);
@@ -297,21 +284,18 @@
 
         signature_list.map(|signature_list| {
             if signature_list.len() == 1 {
-                signature_list[0]
+                signature_list[0].clone()
             } else {
-                self.create_union_signature(signature_list[0], signature_list)
+                Rc::new(self.create_union_signature(signature_list[0].clone(), &signature_list))
             }
         })
     }
 
-    pub(super) fn check_object_literal(&self, node: &ObjectLiteralExpression) -> Rc<Type> {
-=======
     pub(super) fn check_object_literal(
         &self,
         node: &Node, /*ObjectLiteralExpression*/
     ) -> Rc<Type> {
         let node_as_object_literal_expression = node.as_object_literal_expression();
->>>>>>> 558bc531
         let mut properties_table = create_symbol_table(None);
         let mut properties_array: Vec<Rc<Symbol>> = vec![];
 
@@ -392,8 +376,7 @@
         let type_ = self.get_type_of_symbol(symbol);
         if self.strict_null_checks {
             let declaration = symbol.maybe_value_declaration();
-            if matches!(&*declaration, Some(declaration) if has_initializer(&*declaration.upgrade().unwrap()))
-            {
+            if matches!(declaration.as_ref(), Some(declaration) if has_initializer(&declaration)) {
                 return self.get_optional_type(&type_, None);
             }
         }
@@ -572,7 +555,7 @@
         let fallback_return_type = self.void_type();
         if func_body.kind() != SyntaxKind::Block {
             return_type = Some(self.check_expression_cached(
-                func_body.as_expression(),
+                &func_body,
                 check_mode.map(|check_mode| check_mode & !CheckMode::SkipGenericFunctions),
             ));
             if is_async {
@@ -602,31 +585,31 @@
         }
 
         if return_type.is_some() || yield_type.is_some() || next_type.is_some() {
-            if let Some(yield_type) = yield_type {
+            if let Some(yield_type) = yield_type.as_ref() {
                 self.report_errors_from_widening(
                     func,
-                    &yield_type,
+                    yield_type,
                     Some(WideningKind::GeneratorYield),
                 );
             }
-            if let Some(return_type) = return_type {
+            if let Some(return_type) = return_type.as_ref() {
                 self.report_errors_from_widening(
                     func,
-                    &return_type,
+                    return_type,
                     Some(WideningKind::FunctionReturn),
                 );
             }
-            if let Some(next_type) = next_type {
+            if let Some(next_type) = next_type.as_ref() {
                 self.report_errors_from_widening(
                     func,
-                    &next_type,
+                    next_type,
                     Some(WideningKind::GeneratorNext),
                 );
             }
 
-            if matches!(return_type, Some(return_type) if self.is_unit_type(&return_type))
-                || matches!(yield_type, Some(yield_type) if self.is_unit_type(&yield_type))
-                || matches!(next_type, Some(next_type) if self.is_unit_type(&next_type))
+            if matches!(return_type.as_ref(), Some(return_type) if self.is_unit_type(return_type))
+                || matches!(yield_type.as_ref(), Some(yield_type) if self.is_unit_type(yield_type))
+                || matches!(next_type.as_ref(), Some(next_type) if self.is_unit_type(next_type))
             {
                 unimplemented!()
             }
@@ -652,4 +635,12 @@
             }
         }
     }
+
+    pub(super) fn check_and_aggregate_return_expression_types(
+        &self,
+        func: &Node, /*FunctionLikeDeclaration*/
+        check_mode: Option<CheckMode>,
+    ) -> Option<Vec<Rc<Type>>> {
+        unimplemented!()
+    }
 }