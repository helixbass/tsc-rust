#![allow(non_upper_case_globals)]

use std::rc::Rc;

use crate::{
    create_detached_diagnostic, create_node_factory, create_scanner,
    get_binary_operator_precedence, is_same_variant, last_or_undefined, normalize_path,
    object_allocator, set_text_range_pos_end, BaseNode, BaseNodeFactory, BinaryExpression, Debug_,
    DiagnosticMessage, DiagnosticRelatedInformationInterface, DiagnosticWithDetachedLocation,
    Diagnostics, Expression, Identifier, LiteralLikeNode, Node, NodeArray, NodeArrayOrVec,
    NodeFactory, NodeInterface, OperatorPrecedence, ReadonlyTextRange, Scanner, SourceFile,
    Statement, SyntaxKind,
};

fn visit_node<TNodeCallback: FnMut(Rc<Node>)>(mut cb_node: TNodeCallback, node: Rc<Node>) {
    cb_node(node)
}

pub fn for_each_child<TNodeCallback: FnMut(Rc<Node>), TNodesCallback: FnMut(&NodeArray)>(
    node: Rc<Node>,
    cb_node: TNodeCallback,
    cb_nodes: TNodesCallback,
) {
    if node.kind() <= SyntaxKind::LastToken {
        return;
    }
    match &*node {
        Node::Expression(expression) => match expression {
            Expression::PrefixUnaryExpression(prefix_unary_expression) => {
                return visit_node(cb_node, prefix_unary_expression.operand.clone());
            }
            _ => unimplemented!(),
        },
        _ => unimplemented!(),
    }
}

pub fn create_source_file(file_name: &str, source_text: &str) -> SourceFile {
    Parser().parse_source_file(file_name, source_text)
}

enum MissingNode {
    Identifier(Identifier),
}

impl NodeInterface for MissingNode {
    fn kind(&self) -> SyntaxKind {
        match self {
            MissingNode::Identifier(identifier) => identifier.kind(),
        }
    }

    fn parent(&self) -> Rc<Node> {
        match self {
            MissingNode::Identifier(identifier) => identifier.parent(),
        }
    }

    fn set_parent(&self, parent: Rc<Node>) {
        match self {
            MissingNode::Identifier(identifier) => identifier.set_parent(parent),
        }
    }
}

impl ReadonlyTextRange for MissingNode {
    fn pos(&self) -> usize {
        match self {
            MissingNode::Identifier(identifier) => identifier.pos(),
        }
    }

    fn set_pos(&self, pos: usize) {
        match self {
            MissingNode::Identifier(identifier) => identifier.set_pos(pos),
        }
    }

    fn end(&self) -> usize {
        match self {
            MissingNode::Identifier(identifier) => identifier.end(),
        }
    }

    fn set_end(&self, end: usize) {
        match self {
            MissingNode::Identifier(identifier) => identifier.set_end(end),
        }
    }
}

#[allow(non_snake_case)]
struct ParserType {
    scanner: Scanner,
    NodeConstructor: Option<fn(SyntaxKind, usize, usize) -> BaseNode>,
    IdentifierConstructor: Option<fn(SyntaxKind, usize, usize) -> BaseNode>,
    TokenConstructor: Option<fn(SyntaxKind, usize, usize) -> BaseNode>,
    SourceFileConstructor: Option<fn(SyntaxKind, usize, usize) -> BaseNode>,
    factory: NodeFactory,
    file_name: Option<String>,
    parse_diagnostics: Option<Vec<DiagnosticWithDetachedLocation>>,
    current_token: Option<SyntaxKind>,
    parse_error_before_next_finished_node: bool,
}

impl ParserType {
    fn new() -> Self {
        ParserType {
            scanner: create_scanner(true),
            NodeConstructor: None,
            IdentifierConstructor: None,
            TokenConstructor: None,
            SourceFileConstructor: None,
            factory: create_node_factory(),
            file_name: None,
            parse_diagnostics: None,
            current_token: None,
            parse_error_before_next_finished_node: false,
        }
    }

    #[allow(non_snake_case)]
    fn NodeConstructor(&self) -> fn(SyntaxKind, usize, usize) -> BaseNode {
        self.NodeConstructor.unwrap()
    }

    #[allow(non_snake_case)]
    fn set_NodeConstructor(&mut self, NodeConstructor: fn(SyntaxKind, usize, usize) -> BaseNode) {
        self.NodeConstructor = Some(NodeConstructor);
    }

    #[allow(non_snake_case)]
    fn IdentifierConstructor(&self) -> fn(SyntaxKind, usize, usize) -> BaseNode {
        self.IdentifierConstructor.unwrap()
    }

    #[allow(non_snake_case)]
    fn set_IdentifierConstructor(
        &mut self,
        IdentifierConstructor: fn(SyntaxKind, usize, usize) -> BaseNode,
    ) {
        self.IdentifierConstructor = Some(IdentifierConstructor);
    }

    #[allow(non_snake_case)]
    fn TokenConstructor(&self) -> fn(SyntaxKind, usize, usize) -> BaseNode {
        self.TokenConstructor.unwrap()
    }

    #[allow(non_snake_case)]
    fn set_TokenConstructor(&mut self, TokenConstructor: fn(SyntaxKind, usize, usize) -> BaseNode) {
        self.TokenConstructor = Some(TokenConstructor);
    }

    #[allow(non_snake_case)]
    fn SourceFileConstructor(&self) -> fn(SyntaxKind, usize, usize) -> BaseNode {
        self.SourceFileConstructor.unwrap()
    }

    #[allow(non_snake_case)]
    fn set_SourceFileConstructor(
        &mut self,
        SourceFileConstructor: fn(SyntaxKind, usize, usize) -> BaseNode,
    ) {
        self.SourceFileConstructor = Some(SourceFileConstructor);
    }

    fn file_name(&self) -> &str {
        self.file_name.as_ref().unwrap()
    }

    fn set_file_name(&mut self, file_name: &str) {
        self.file_name = Some(file_name.to_string());
    }

    fn parse_diagnostics(&mut self) -> &mut Vec<DiagnosticWithDetachedLocation> {
        self.parse_diagnostics.as_mut().unwrap()
    }

    fn set_parse_diagnostics(&mut self, parse_diagnostics: Vec<DiagnosticWithDetachedLocation>) {
        self.parse_diagnostics = Some(parse_diagnostics);
    }

    fn current_token(&self) -> SyntaxKind {
        self.current_token.unwrap()
    }

    fn set_current_token(&mut self, token: SyntaxKind) {
        self.current_token = Some(token);
    }

    fn parse_source_file(&mut self, file_name: &str, source_text: &str) -> SourceFile {
        self.initialize_state(file_name, source_text);
        self.parse_source_file_worker()
    }

    fn initialize_state(&mut self, _file_name: &str, _source_text: &str) {
        self.set_NodeConstructor(object_allocator.get_node_constructor());
        self.set_IdentifierConstructor(object_allocator.get_identifier_constructor());
        self.set_TokenConstructor(object_allocator.get_token_constructor());
        self.set_SourceFileConstructor(object_allocator.get_source_file_constructor());

        self.set_file_name(&normalize_path(_file_name));

        self.set_parse_diagnostics(vec![]);

        self.scanner.set_text(Some(_source_text), None, None);
    }

    fn parse_source_file_worker(&mut self) -> SourceFile {
        self.next_token();

        let statements =
            self.parse_list(ParsingContext::SourceElements, ParserType::parse_statement);
        Debug_.assert(matches!(self.token(), SyntaxKind::EndOfFileToken));

        let source_file = self.create_source_file(self.file_name(), statements);

        source_file
    }

    fn create_source_file<TNodes: Into<NodeArrayOrVec>>(
        &self,
        file_name: &str,
        statements: TNodes,
    ) -> SourceFile {
        let mut source_file = self.factory.create_source_file(self, statements);

        source_file.file_name = file_name.to_string();

        source_file
    }

    fn parse_error_at_current_token(&mut self, message: &DiagnosticMessage) {
        self.parse_error_at(
            self.scanner.get_token_pos(),
            self.scanner.get_text_pos(),
            message,
        );
    }

    fn parse_error_at_position(
        &mut self,
        start: usize,
        length: usize,
        message: &DiagnosticMessage,
    ) {
        let last_error = last_or_undefined(self.parse_diagnostics());
        if last_error.map_or(true, |last_error| last_error.start() != start) {
            let file_name = self.file_name().to_string();
            self.parse_diagnostics().push(create_detached_diagnostic(
                &file_name, start, length, message,
            ));
        }

        self.parse_error_before_next_finished_node = true;
    }

    fn parse_error_at(&mut self, start: usize, end: usize, message: &DiagnosticMessage) {
        self.parse_error_at_position(start, end - start, message);
    }

    fn get_node_pos(&self) -> usize {
        self.scanner.get_start_pos()
    }

    fn token(&self) -> SyntaxKind {
        self.current_token()
    }

    fn next_token_without_check(&mut self) -> SyntaxKind {
        let current_token = self.scanner.scan();
        self.set_current_token(current_token);
        self.current_token()
    }

    fn next_token_and<TReturn>(&mut self, func: fn(&mut ParserType) -> TReturn) -> TReturn {
        self.next_token();
        func(self)
    }

    fn next_token(&mut self) -> SyntaxKind {
        self.next_token_without_check()
    }

    fn is_identifier(&self) -> bool {
        false
    }

    fn parse_expected(&mut self, kind: SyntaxKind, should_advance: Option<bool>) -> bool {
        let should_advance = should_advance.unwrap_or(true);
        if is_same_variant(&self.token(), &kind) {
            if should_advance {
                self.next_token();
            }
            return true;
        }

        self.parse_error_at_current_token(&Diagnostics::_0_expected);
        false
    }

    fn parse_token_node(&mut self) -> BaseNode {
        let pos = self.get_node_pos();
        let kind = self.token();
        self.next_token();
        self.finish_node(self.factory.create_token(self, kind), pos, None)
    }

    fn create_node_array(&self, elements: Vec<Node>) -> NodeArray {
        self.factory
            .create_node_array(elements.into_iter().map(Rc::new).collect::<Vec<Rc<Node>>>())
    }

    fn finish_node<TParsedNode: NodeInterface>(
        &mut self,
        mut node: TParsedNode,
        pos: usize,
        end: Option<usize>,
    ) -> TParsedNode {
        set_text_range_pos_end(&mut node, pos, end.unwrap_or(self.scanner.get_start_pos()));

        if self.parse_error_before_next_finished_node {
            self.parse_error_before_next_finished_node = false;
        }

        node
    }

    fn create_missing_node(
        &mut self,
        kind: SyntaxKind,
        diagnostic_message: DiagnosticMessage,
    ) -> MissingNode {
        self.parse_error_at_current_token(&diagnostic_message);

        let pos = self.get_node_pos();
        let result = MissingNode::Identifier(self.factory.create_identifier(self, ""));
        self.finish_node(result, pos, None)
    }

    fn create_identifier(
        &mut self,
        is_identifier: bool,
        diagnostic_message: Option<DiagnosticMessage>,
    ) -> Identifier {
        let default_message = Diagnostics::Identifier_expected;

        match self.create_missing_node(
            SyntaxKind::Identifier,
            diagnostic_message.unwrap_or(default_message),
        ) {
            MissingNode::Identifier(identifier) => identifier,
            _ => panic!("Expected identifier"),
        }
    }

    fn parse_identifier(&mut self, diagnostic_message: Option<DiagnosticMessage>) -> Identifier {
        self.create_identifier(self.is_identifier(), diagnostic_message)
    }

    fn is_list_element(&self, kind: ParsingContext) -> bool {
        match kind {
            ParsingContext::SourceElements => self.is_start_of_statement(),
            _ => unimplemented!(),
        }
    }

    fn is_list_terminator(&self) -> bool {
        if self.token() == SyntaxKind::EndOfFileToken {
            return true;
        }
        false
    }

    fn parse_list<TItem: Into<Node>>(
        &mut self,
        kind: ParsingContext,
        parse_element: fn(&mut ParserType) -> TItem,
    ) -> NodeArray {
        let mut list = vec![];

        while !self.is_list_terminator() {
            if self.is_list_element(kind) {
                list.push(self.parse_list_element(kind, parse_element).into());

                continue;
            }
        }

        self.create_node_array(list)
    }

    fn parse_list_element<TItem: Into<Node>>(
        &mut self,
        _parsing_context: ParsingContext,
        parse_element: fn(&mut ParserType) -> TItem,
    ) -> TItem {
        parse_element(self)
    }

    fn parse_literal_node(&mut self) -> LiteralLikeNode {
        self.parse_literal_like_node(self.token())
    }

    fn parse_literal_like_node(&mut self, kind: SyntaxKind) -> LiteralLikeNode {
        let pos = self.get_node_pos();
        let node: LiteralLikeNode = if kind == SyntaxKind::NumericLiteral {
            self.factory
                .create_numeric_literal(self, self.scanner.get_token_value())
                .into()
        } else {
            Debug_.fail(None)
        };

        self.next_token();
        self.finish_node(node, pos, None)
    }

    fn is_start_of_left_hand_side_expression(&self) -> bool {
        match self.token() {
            SyntaxKind::NumericLiteral => true,
            _ => self.is_identifier(),
        }
    }

    fn is_start_of_expression(&self) -> bool {
        if self.is_start_of_left_hand_side_expression() {
            return true;
        }

        match self.token() {
            SyntaxKind::PlusPlusToken => true,
            _ => {
                if self.is_binary_operator() {
                    return true;
                }

                self.is_identifier()
            }
        }
    }

    fn parse_expression(&mut self) -> Expression {
        let expr = self.parse_assignment_expression_or_higher();

        expr
    }

    fn parse_assignment_expression_or_higher(&mut self) -> Expression {
        let expr = self.parse_binary_expression_or_higher(OperatorPrecedence::Lowest);

        self.parse_conditional_expression_rest(expr)
    }

    fn parse_conditional_expression_rest(&self, left_operand: Expression) -> Expression {
        left_operand
    }

    fn parse_binary_expression_or_higher(&mut self, precedence: OperatorPrecedence) -> Expression {
        let pos = self.get_node_pos();
        let left_operand = self.parse_unary_expression_or_higher();
        self.parse_binary_expression_rest(precedence, left_operand, pos)
    }

    fn parse_binary_expression_rest(
        &mut self,
        precedence: OperatorPrecedence,
        mut left_operand: Expression,
        pos: usize,
    ) -> Expression {
        loop {
            let new_precedence = get_binary_operator_precedence(self.token());

            let consume_current_operator = new_precedence > precedence;

            if !consume_current_operator {
                break;
            }

            let operator_token = self.parse_token_node();
            let right = self.parse_binary_expression_or_higher(new_precedence);
            left_operand = self
<<<<<<< HEAD
                .make_binary_expression(left_operand, operator_token.into(), right, pos)
=======
                .make_binary_expression(left_operand, operator_token, right)
>>>>>>> df02ecfb
                .into();
        }

        left_operand
    }

    fn is_binary_operator(&self) -> bool {
        get_binary_operator_precedence(self.token()) > OperatorPrecedence::Comma
    }

    fn make_binary_expression<TNode: Into<Node>>(
        &mut self,
        left: Expression,
        operator_token: TNode,
        right: Expression,
        pos: usize,
    ) -> BinaryExpression {
<<<<<<< HEAD
        self.finish_node(
            self.factory
                .create_binary_expression(self, left, operator_token, right),
            pos,
            None,
        )
=======
        self.finish_node(self.factory.create_binary_expression(
            self,
            left,
            operator_token.into(),
            right,
        ))
>>>>>>> df02ecfb
    }

    fn parse_unary_expression_or_higher(&mut self) -> Expression {
        if self.is_update_expression() {
            let update_expression = self.parse_update_expression();
            return update_expression;
        }

        panic!("Unimplemented");
    }

    fn is_update_expression(&self) -> bool {
        match self.token() {
            _ => true,
        }
    }

    fn parse_update_expression(&mut self) -> Expression {
        if self.token() == SyntaxKind::PlusPlusToken {
            let pos = self.get_node_pos();
            let operator = self.token();
            let operand =
                self.next_token_and(ParserType::parse_left_hand_side_expression_or_higher);
            return self
                .finish_node(
                    self.factory
                        .create_prefix_unary_expression(self, operator, operand),
                    pos,
                    None,
                )
                .into();
        }

        let expression = self.parse_left_hand_side_expression_or_higher();

        expression
    }

    fn parse_left_hand_side_expression_or_higher(&mut self) -> Expression {
        let expression = self.parse_member_expression_or_higher();

        self.parse_call_expression_rest(expression)
    }

    fn parse_member_expression_or_higher(&mut self) -> Expression {
        let expression = self.parse_primary_expression();
        self.parse_member_expression_rest(expression)
    }

    fn parse_member_expression_rest(&self, expression: Expression) -> Expression {
        loop {
            return expression;
        }
    }

    fn parse_call_expression_rest(&self, expression: Expression) -> Expression {
        expression
    }

    fn parse_primary_expression(&mut self) -> Expression {
        match self.token() {
            SyntaxKind::NumericLiteral => return self.parse_literal_node().into(),
            SyntaxKind::TrueKeyword | SyntaxKind::FalseKeyword => {
                return self.parse_token_node().into()
            }
            _ => (),
        }

        self.parse_identifier(Some(Diagnostics::Expression_expected))
            .into()
    }

    fn parse_expression_or_labeled_statement(&mut self) -> Statement {
        let pos = self.get_node_pos();
        let expression = self.parse_expression();
        let node = self.factory.create_expression_statement(self, expression);
        self.finish_node(node.into(), pos, None)
    }

    fn parse_empty_statement(&mut self) -> Statement {
        let pos = self.get_node_pos();
        self.parse_expected(SyntaxKind::SemicolonToken, None);
        self.finish_node(self.factory.create_empty_statement(self).into(), pos, None)
    }

    fn is_start_of_statement(&self) -> bool {
        match self.token() {
            SyntaxKind::SemicolonToken => true,
            _ => self.is_start_of_expression(),
        }
    }

    fn parse_statement(&mut self) -> Statement {
        match self.token() {
            SyntaxKind::SemicolonToken => self.parse_empty_statement(),
            _ => self.parse_expression_or_labeled_statement(),
        }
    }
}

impl BaseNodeFactory for ParserType {
    fn create_base_source_file_node(&self, kind: SyntaxKind) -> BaseNode {
        self.SourceFileConstructor()(kind, 0, 0)
    }

    fn create_base_identifier_node(&self, kind: SyntaxKind) -> BaseNode {
        self.IdentifierConstructor()(kind, 0, 0)
    }

    fn create_base_token_node(&self, kind: SyntaxKind) -> BaseNode {
        self.TokenConstructor()(kind, 0, 0)
    }

    fn create_base_node(&self, kind: SyntaxKind) -> BaseNode {
        self.NodeConstructor()(kind, 0, 0)
    }
}

// lazy_static! {
//     static ref ParserMut: Mutex<ParserType> = Mutex::new(ParserType::new());
// }

#[allow(non_snake_case)]
fn Parser() -> ParserType {
    ParserType::new()
}
// fn Parser() -> MutexGuard<'static, ParserType> {
//     ParserMut.lock().unwrap()
// }

#[derive(Copy, Clone)]
enum ParsingContext {
    SourceElements,
}<|MERGE_RESOLUTION|>--- conflicted
+++ resolved
@@ -481,11 +481,7 @@
             let operator_token = self.parse_token_node();
             let right = self.parse_binary_expression_or_higher(new_precedence);
             left_operand = self
-<<<<<<< HEAD
-                .make_binary_expression(left_operand, operator_token.into(), right, pos)
-=======
-                .make_binary_expression(left_operand, operator_token, right)
->>>>>>> df02ecfb
+                .make_binary_expression(left_operand, operator_token, right, pos)
                 .into();
         }
 
@@ -503,21 +499,12 @@
         right: Expression,
         pos: usize,
     ) -> BinaryExpression {
-<<<<<<< HEAD
         self.finish_node(
             self.factory
-                .create_binary_expression(self, left, operator_token, right),
+                .create_binary_expression(self, left, operator_token.into(), right),
             pos,
             None,
         )
-=======
-        self.finish_node(self.factory.create_binary_expression(
-            self,
-            left,
-            operator_token.into(),
-            right,
-        ))
->>>>>>> df02ecfb
     }
 
     fn parse_unary_expression_or_higher(&mut self) -> Expression {
