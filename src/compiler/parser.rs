--- conflicted
+++ resolved
@@ -458,14 +458,7 @@
     fn parse_statement(&mut self) -> Statement {
         match self.token() {
             SyntaxKind::SemicolonToken => self.parse_empty_statement(),
-<<<<<<< HEAD
             _ => self.parse_expression_or_labeled_statement(),
-=======
-            _ => {
-                // self.parse_expression_or_labeled_statement()
-                unimplemented!()
-            }
->>>>>>> 54c5717f
         }
     }
 }
