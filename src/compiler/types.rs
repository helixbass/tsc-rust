#![allow(non_upper_case_globals)]

use bitflags::bitflags;
use parking_lot::{MappedRwLockWriteGuard, RwLock, RwLockReadGuard, RwLockWriteGuard};
use std::cell::{Cell, RefCell};
use std::collections::HashMap;
use std::rc::{Rc, Weak};
use std::sync::atomic::{AtomicUsize, Ordering};

use crate::{Number, SortedArray, WeakSelf};
use local_macros::ast_type;

pub struct Path(String);

impl Path {
    pub fn new(string: String) -> Self {
        Self(string)
    }
}

pub trait ReadonlyTextRange {
    fn pos(&self) -> usize;
    fn set_pos(&self, pos: usize);
    fn end(&self) -> usize;
    fn set_end(&self, end: usize);
}

#[derive(Copy, Clone, Debug, Eq, PartialEq, Ord, PartialOrd)]
pub enum SyntaxKind {
    Unknown,
    EndOfFileToken,
    NumericLiteral,
    StringLiteral,
    NoSubstitutionTemplateLiteral,
    CloseBraceToken,
    SemicolonToken,
    AsteriskToken,
    PlusPlusToken,
    ColonToken,
    EqualsToken,
    Identifier,
    PrivateIdentifier,
    ConstKeyword,
    FalseKeyword,
    TrueKeyword,
    WithKeyword,
    NumberKeyword,
    OfKeyword,
    ObjectBindingPattern,
    ArrayBindingPattern,
    PrefixUnaryExpression,
    BinaryExpression,
    EmptyStatement,
    VariableStatement,
    ExpressionStatement,
    VariableDeclaration,
    VariableDeclarationList,
    FunctionDeclaration,
    SourceFile,
}

impl SyntaxKind {
    pub const LastReservedWord: SyntaxKind = SyntaxKind::WithKeyword;
    pub const LastKeyword: SyntaxKind = SyntaxKind::OfKeyword;
    pub const LastToken: SyntaxKind = SyntaxKind::LastKeyword;
}

bitflags! {
    pub struct NodeFlags: u32 {
        const None = 0;
        const Const = 1 << 1;
        const YieldContext = 1 << 13;
        const AwaitContext = 1 << 15;

        const TypeExcludesFlags = Self::YieldContext.bits | Self::AwaitContext.bits;
    }
}

bitflags! {
    pub struct RelationComparisonResult: u32 {
        const Succeeded = 1 << 0;
        const Failed = 1 << 1;
    }
}

pub trait NodeInterface: ReadonlyTextRange {
    fn kind(&self) -> SyntaxKind;
    fn parent(&self) -> Rc<Node>;
    fn set_parent(&self, parent: Rc<Node>);
    fn maybe_symbol(&self) -> Option<Rc<Symbol>>;
    fn symbol(&self) -> Rc<Symbol>;
    fn set_symbol(&self, symbol: Rc<Symbol>);
    fn locals(&self) -> MappedRwLockWriteGuard<SymbolTable>;
    fn set_locals(&self, locals: SymbolTable);
}

#[derive(Debug)]
#[ast_type]
pub enum Node {
    BaseNode(BaseNode),
    VariableDeclaration(VariableDeclaration),
    VariableDeclarationList(VariableDeclarationList),
    TypeNode(TypeNode),
    Expression(Expression),
    Statement(Statement),
    SourceFile(Rc<SourceFile>),
}

impl Node {
    pub fn as_named_declaration(&self) -> &dyn NamedDeclarationInterface {
        match self {
            Node::VariableDeclaration(variable_declaration) => variable_declaration,
            _ => panic!("Expected named declaration"),
        }
    }

    pub fn as_member_name(&self) -> &dyn MemberNameInterface {
        match self {
            Node::Expression(expression) => match expression {
                Expression::Identifier(identifier) => identifier,
                _ => panic!("Expected member name"),
            },
            _ => panic!("Expected member name"),
        }
    }

    pub fn as_literal_like_node(&self) -> &dyn LiteralLikeNodeInterface {
        match self {
            Node::Expression(expression) => match expression {
                Expression::LiteralLikeNode(literal_like_node) => literal_like_node,
                _ => panic!("Expected literal like node"),
            },
            _ => panic!("Expected literal like node"),
        }
    }

    pub fn maybe_as_has_type(&self) -> Option<&dyn HasTypeInterface> {
        match self {
            Node::VariableDeclaration(variable_declaration) => Some(variable_declaration),
            _ => None,
        }
    }

    pub fn as_has_expression_initializer(&self) -> &dyn HasExpressionInitializerInterface {
        match self {
            Node::VariableDeclaration(variable_declaration) => variable_declaration,
            _ => panic!("Expected has expression initializer"),
        }
    }
}

<<<<<<< HEAD
impl ReadonlyTextRange for Node {
    fn pos(&self) -> usize {
        match self {
            Node::BaseNode(base_node) => base_node.pos(),
            Node::VariableDeclaration(variable_declaration) => variable_declaration.pos(),
            Node::VariableDeclarationList(variable_declaration_list) => {
                variable_declaration_list.pos()
            }
            Node::TypeNode(type_node) => type_node.pos(),
            Node::Expression(expression) => expression.pos(),
            Node::Statement(statement) => statement.pos(),
            Node::SourceFile(source_file) => source_file.pos(),
        }
    }

    fn set_pos(&self, pos: usize) {
        match self {
            Node::BaseNode(base_node) => base_node.set_pos(pos),
            Node::VariableDeclaration(variable_declaration) => variable_declaration.set_pos(pos),
            Node::VariableDeclarationList(variable_declaration_list) => {
                variable_declaration_list.set_pos(pos)
            }
            Node::TypeNode(type_node) => type_node.set_pos(pos),
            Node::Expression(expression) => expression.set_pos(pos),
            Node::Statement(statement) => statement.set_pos(pos),
            Node::SourceFile(source_file) => source_file.set_pos(pos),
        }
    }

    fn end(&self) -> usize {
        match self {
            Node::BaseNode(base_node) => base_node.end(),
            Node::VariableDeclaration(variable_declaration) => variable_declaration.end(),
            Node::VariableDeclarationList(variable_declaration_list) => {
                variable_declaration_list.end()
            }
            Node::TypeNode(type_node) => type_node.end(),
            Node::Expression(expression) => expression.end(),
            Node::Statement(statement) => statement.end(),
            Node::SourceFile(source_file) => source_file.end(),
        }
    }

    fn set_end(&self, end: usize) {
        match self {
            Node::BaseNode(base_node) => base_node.set_end(end),
            Node::VariableDeclaration(variable_declaration) => variable_declaration.set_end(end),
            Node::VariableDeclarationList(variable_declaration_list) => {
                variable_declaration_list.set_end(end)
            }
            Node::TypeNode(type_node) => type_node.set_end(end),
            Node::Expression(expression) => expression.set_end(end),
            Node::Statement(statement) => statement.set_end(end),
            Node::SourceFile(source_file) => source_file.set_end(end),
        }
    }
}

impl NodeInterface for Node {
    fn kind(&self) -> SyntaxKind {
        match self {
            Node::BaseNode(base_node) => base_node.kind(),
            Node::VariableDeclaration(variable_declaration) => variable_declaration.kind(),
            Node::VariableDeclarationList(variable_declaration_list) => {
                variable_declaration_list.kind()
            }
            Node::TypeNode(type_node) => type_node.kind(),
            Node::Expression(expression) => expression.kind(),
            Node::Statement(statement) => statement.kind(),
            Node::SourceFile(source_file) => source_file.kind(),
        }
    }

    fn parent(&self) -> Rc<Node> {
        match self {
            Node::BaseNode(base_node) => base_node.parent(),
            Node::VariableDeclaration(variable_declaration) => variable_declaration.parent(),
            Node::VariableDeclarationList(variable_declaration_list) => {
                variable_declaration_list.parent()
            }
            Node::TypeNode(type_node) => type_node.parent(),
            Node::Expression(expression) => expression.parent(),
            Node::Statement(statement) => statement.parent(),
            Node::SourceFile(source_file) => source_file.parent(),
        }
    }

    fn set_parent(&self, parent: Rc<Node>) {
        match self {
            Node::BaseNode(base_node) => base_node.set_parent(parent),
            Node::VariableDeclaration(variable_declaration) => {
                variable_declaration.set_parent(parent)
            }
            Node::VariableDeclarationList(variable_declaration_list) => {
                variable_declaration_list.set_parent(parent)
            }
            Node::TypeNode(type_node) => type_node.set_parent(parent),
            Node::Expression(expression) => expression.set_parent(parent),
            Node::Statement(statement) => statement.set_parent(parent),
            Node::SourceFile(source_file) => source_file.set_parent(parent),
        }
    }

    fn maybe_symbol(&self) -> Option<Rc<Symbol>> {
        match self {
            Node::BaseNode(base_node) => base_node.maybe_symbol(),
            Node::VariableDeclaration(variable_declaration) => variable_declaration.maybe_symbol(),
            Node::VariableDeclarationList(variable_declaration_list) => {
                variable_declaration_list.maybe_symbol()
            }
            Node::TypeNode(type_node) => type_node.maybe_symbol(),
            Node::Expression(expression) => expression.maybe_symbol(),
            Node::Statement(statement) => statement.maybe_symbol(),
            Node::SourceFile(source_file) => source_file.maybe_symbol(),
        }
    }

    fn symbol(&self) -> Rc<Symbol> {
        match self {
            Node::BaseNode(base_node) => base_node.symbol(),
            Node::VariableDeclaration(variable_declaration) => variable_declaration.symbol(),
            Node::VariableDeclarationList(variable_declaration_list) => {
                variable_declaration_list.symbol()
            }
            Node::TypeNode(type_node) => type_node.symbol(),
            Node::Expression(expression) => expression.symbol(),
            Node::Statement(statement) => statement.symbol(),
            Node::SourceFile(source_file) => source_file.symbol(),
        }
    }

    fn set_symbol(&self, symbol: Rc<Symbol>) {
        match self {
            Node::BaseNode(base_node) => base_node.set_symbol(symbol),
            Node::VariableDeclaration(variable_declaration) => {
                variable_declaration.set_symbol(symbol)
            }
            Node::VariableDeclarationList(variable_declaration_list) => {
                variable_declaration_list.set_symbol(symbol)
            }
            Node::TypeNode(type_node) => type_node.set_symbol(symbol),
            Node::Expression(expression) => expression.set_symbol(symbol),
            Node::Statement(statement) => statement.set_symbol(symbol),
            Node::SourceFile(source_file) => source_file.set_symbol(symbol),
        }
    }

    fn locals(&self) -> MappedRwLockWriteGuard<SymbolTable> {
        match self {
            Node::BaseNode(base_node) => base_node.locals(),
            Node::VariableDeclaration(variable_declaration) => variable_declaration.locals(),
            Node::VariableDeclarationList(variable_declaration_list) => {
                variable_declaration_list.locals()
            }
            Node::TypeNode(type_node) => type_node.locals(),
            Node::Expression(expression) => expression.locals(),
            Node::Statement(statement) => statement.locals(),
            Node::SourceFile(source_file) => source_file.locals(),
        }
    }

    fn set_locals(&self, locals: SymbolTable) {
        match self {
            Node::BaseNode(base_node) => base_node.set_locals(locals),
            Node::VariableDeclaration(variable_declaration) => {
                variable_declaration.set_locals(locals)
            }
            Node::VariableDeclarationList(variable_declaration_list) => {
                variable_declaration_list.set_locals(locals)
            }
            Node::TypeNode(type_node) => type_node.set_locals(locals),
            Node::Expression(expression) => expression.set_locals(locals),
            Node::Statement(statement) => statement.set_locals(locals),
            Node::SourceFile(source_file) => source_file.set_locals(locals),
        }
    }
}

=======
>>>>>>> d412ec6d
#[derive(Debug)]
pub struct BaseNode {
    pub kind: SyntaxKind,
    pub parent: RwLock<Option<Weak<Node>>>,
    pub pos: AtomicUsize,
    pub end: AtomicUsize,
    pub symbol: RefCell<Option<Weak<Symbol>>>,
    pub locals: RwLock<Option<SymbolTable>>,
}

impl BaseNode {
    pub fn new(kind: SyntaxKind, pos: usize, end: usize) -> Self {
        Self {
            kind,
            parent: RwLock::new(None),
            pos: pos.into(),
            end: end.into(),
            symbol: RefCell::new(None),
            locals: RwLock::new(None),
        }
    }
}

impl NodeInterface for BaseNode {
    fn kind(&self) -> SyntaxKind {
        self.kind
    }

    fn parent(&self) -> Rc<Node> {
        self.parent
            .try_read()
            .unwrap()
            .clone()
            .unwrap()
            .upgrade()
            .unwrap()
    }

    fn set_parent(&self, parent: Rc<Node>) {
        *self.parent.try_write().unwrap() = Some(Rc::downgrade(&parent));
    }

    fn maybe_symbol(&self) -> Option<Rc<Symbol>> {
        self.symbol
            .borrow()
            .as_ref()
            .map(|weak| weak.upgrade().unwrap())
    }

    fn symbol(&self) -> Rc<Symbol> {
        self.symbol.borrow().as_ref().unwrap().upgrade().unwrap()
    }

    fn set_symbol(&self, symbol: Rc<Symbol>) {
        *self.symbol.borrow_mut() = Some(Rc::downgrade(&symbol));
    }

    fn locals(&self) -> MappedRwLockWriteGuard<SymbolTable> {
        RwLockWriteGuard::map(self.locals.try_write().unwrap(), |option| {
            option.as_mut().unwrap()
        })
    }

    fn set_locals(&self, locals: SymbolTable) {
        *self.locals.try_write().unwrap() = Some(locals);
    }
}

impl ReadonlyTextRange for BaseNode {
    fn pos(&self) -> usize {
        self.pos.load(Ordering::Relaxed)
    }

    fn set_pos(&self, pos: usize) {
        self.pos.store(pos, Ordering::Relaxed);
    }

    fn end(&self) -> usize {
        self.end.load(Ordering::Relaxed)
    }

    fn set_end(&self, end: usize) {
        self.end.store(end, Ordering::Relaxed);
    }
}

impl From<BaseNode> for Node {
    fn from(base_node: BaseNode) -> Self {
        Node::BaseNode(base_node)
    }
}

pub trait HasTypeInterface {
    fn type_(&self) -> Option<Rc<Node>>;
    fn set_type(&mut self, type_: Rc<Node>);
}

pub trait HasExpressionInitializerInterface {
    fn initializer(&self) -> Option<Rc<Node>>;
    fn set_initializer(&mut self, initializer: Rc<Node>);
}

#[derive(Debug)]
pub struct NodeArray {
    _nodes: Vec<Rc<Node>>,
}

impl NodeArray {
    pub fn new(nodes: Vec<Rc<Node>>) -> Self {
        NodeArray { _nodes: nodes }
    }

    pub fn iter(&self) -> NodeArrayIter {
        NodeArrayIter(Box::new(self._nodes.iter()))
    }
}

pub struct NodeArrayIter<'node_array>(
    Box<dyn Iterator<Item = &'node_array Rc<Node>> + 'node_array>,
);

impl<'node_array> Iterator for NodeArrayIter<'node_array> {
    type Item = &'node_array Rc<Node>;

    fn next(&mut self) -> Option<Self::Item> {
        self.0.next()
    }
}

impl<'node_array> IntoIterator for &'node_array NodeArray {
    type Item = &'node_array Rc<Node>;
    type IntoIter = NodeArrayIter<'node_array>;

    fn into_iter(self) -> Self::IntoIter {
        self.iter()
    }
}

pub enum NodeArrayOrVec {
    NodeArray(NodeArray),
    Vec(Vec<Rc<Node>>),
}

impl From<NodeArray> for NodeArrayOrVec {
    fn from(node_array: NodeArray) -> Self {
        NodeArrayOrVec::NodeArray(node_array)
    }
}

impl From<Vec<Rc<Node>>> for NodeArrayOrVec {
    fn from(vec: Vec<Rc<Node>>) -> Self {
        NodeArrayOrVec::Vec(vec)
    }
}

#[derive(Debug)]
#[ast_type]
pub struct Identifier {
    _node: BaseNode,
    pub escaped_text: __String,
}

impl Identifier {
    pub fn new(base_node: BaseNode, escaped_text: __String) -> Self {
        Self {
            _node: base_node,
            escaped_text,
        }
    }
}

<<<<<<< HEAD
impl NodeInterface for Identifier {
    fn kind(&self) -> SyntaxKind {
        self._node.kind
    }

    fn parent(&self) -> Rc<Node> {
        self._node.parent()
    }

    fn set_parent(&self, parent: Rc<Node>) {
        self._node.set_parent(parent)
    }

    fn maybe_symbol(&self) -> Option<Rc<Symbol>> {
        self._node.maybe_symbol()
    }

    fn symbol(&self) -> Rc<Symbol> {
        self._node.symbol()
    }

    fn set_symbol(&self, symbol: Rc<Symbol>) {
        self._node.set_symbol(symbol);
    }

    fn locals(&self) -> MappedRwLockWriteGuard<SymbolTable> {
        self._node.locals()
    }

    fn set_locals(&self, locals: SymbolTable) {
        self._node.set_locals(locals)
    }
}

impl ReadonlyTextRange for Identifier {
    fn pos(&self) -> usize {
        self._node.pos()
    }

    fn set_pos(&self, pos: usize) {
        self._node.set_pos(pos);
    }

    fn end(&self) -> usize {
        self._node.end()
    }

    fn set_end(&self, end: usize) {
        self._node.set_end(end);
    }
}

=======
>>>>>>> d412ec6d
impl MemberNameInterface for Identifier {
    fn escaped_text(&self) -> __String {
        self.escaped_text.clone()
    }
}

pub trait MemberNameInterface: NodeInterface {
    fn escaped_text(&self) -> __String;
}

pub trait NamedDeclarationInterface: NodeInterface {
    fn name(&self) -> Rc<Node>;
    fn set_name(&mut self, name: Rc<Node>);
}

#[derive(Debug)]
#[ast_type]
pub struct BaseNamedDeclaration {
    _node: BaseNode,
    name: Option<Rc<Node>>,
}

impl BaseNamedDeclaration {
    pub fn new(base_node: BaseNode, name: Option<Rc<Node>>) -> Self {
        Self {
            _node: base_node,
            name,
        }
    }
}

<<<<<<< HEAD
impl NodeInterface for BaseNamedDeclaration {
    fn kind(&self) -> SyntaxKind {
        self._node.kind()
    }

    fn parent(&self) -> Rc<Node> {
        self._node.parent()
    }

    fn set_parent(&self, parent: Rc<Node>) {
        self._node.set_parent(parent)
    }

    fn maybe_symbol(&self) -> Option<Rc<Symbol>> {
        self._node.maybe_symbol()
    }

    fn symbol(&self) -> Rc<Symbol> {
        self._node.symbol()
    }

    fn set_symbol(&self, symbol: Rc<Symbol>) {
        self._node.set_symbol(symbol);
    }

    fn locals(&self) -> MappedRwLockWriteGuard<SymbolTable> {
        self._node.locals()
    }

    fn set_locals(&self, locals: SymbolTable) {
        self._node.set_locals(locals)
    }
}

impl ReadonlyTextRange for BaseNamedDeclaration {
    fn pos(&self) -> usize {
        self._node.pos()
    }

    fn set_pos(&self, pos: usize) {
        self._node.set_pos(pos);
    }

    fn end(&self) -> usize {
        self._node.end()
    }

    fn set_end(&self, end: usize) {
        self._node.set_end(end);
    }
}

=======
>>>>>>> d412ec6d
impl NamedDeclarationInterface for BaseNamedDeclaration {
    fn name(&self) -> Rc<Node> {
        self.name.as_ref().unwrap().clone()
    }

    fn set_name(&mut self, name: Rc<Node>) {
        self.name = Some(name);
    }
}

pub trait BindingLikeDeclarationInterface:
    NamedDeclarationInterface + HasExpressionInitializerInterface
{
}

#[derive(Debug)]
#[ast_type]
pub struct BaseBindingLikeDeclaration {
    _named_declaration: BaseNamedDeclaration,
    initializer: Option<Rc<Node>>,
}

impl BaseBindingLikeDeclaration {
    pub fn new(
        base_named_declaration: BaseNamedDeclaration,
        initializer: Option<Rc<Node>>,
    ) -> Self {
        Self {
            _named_declaration: base_named_declaration,
            initializer,
        }
    }
}

<<<<<<< HEAD
impl NodeInterface for BaseBindingLikeDeclaration {
    fn kind(&self) -> SyntaxKind {
        self._named_declaration.kind()
    }

    fn parent(&self) -> Rc<Node> {
        self._named_declaration.parent()
    }

    fn set_parent(&self, parent: Rc<Node>) {
        self._named_declaration.set_parent(parent)
    }

    fn maybe_symbol(&self) -> Option<Rc<Symbol>> {
        self._named_declaration.maybe_symbol()
    }

    fn symbol(&self) -> Rc<Symbol> {
        self._named_declaration.symbol()
    }

    fn set_symbol(&self, symbol: Rc<Symbol>) {
        self._named_declaration.set_symbol(symbol);
    }

    fn locals(&self) -> MappedRwLockWriteGuard<SymbolTable> {
        self._named_declaration.locals()
    }

    fn set_locals(&self, locals: SymbolTable) {
        self._named_declaration.set_locals(locals)
    }
}

impl ReadonlyTextRange for BaseBindingLikeDeclaration {
    fn pos(&self) -> usize {
        self._named_declaration.pos()
    }

    fn set_pos(&self, pos: usize) {
        self._named_declaration.set_pos(pos);
    }

    fn end(&self) -> usize {
        self._named_declaration.end()
    }

    fn set_end(&self, end: usize) {
        self._named_declaration.set_end(end);
    }
}

=======
>>>>>>> d412ec6d
impl NamedDeclarationInterface for BaseBindingLikeDeclaration {
    fn name(&self) -> Rc<Node> {
        self._named_declaration.name()
    }

    fn set_name(&mut self, name: Rc<Node>) {
        self._named_declaration.set_name(name);
    }
}

impl HasExpressionInitializerInterface for BaseBindingLikeDeclaration {
    fn initializer(&self) -> Option<Rc<Node>> {
        self.initializer.as_ref().map(Clone::clone)
    }

    fn set_initializer(&mut self, initializer: Rc<Node>) {
        self.initializer = Some(initializer);
    }
}

impl BindingLikeDeclarationInterface for BaseBindingLikeDeclaration {}

pub trait VariableLikeDeclarationInterface:
    BindingLikeDeclarationInterface + HasTypeInterface
{
}

#[derive(Debug)]
#[ast_type]
pub struct BaseVariableLikeDeclaration {
    _binding_like_declaration: BaseBindingLikeDeclaration,
    type_: Option<Rc<Node>>,
}

impl BaseVariableLikeDeclaration {
    pub fn new(
        base_binding_like_declaration: BaseBindingLikeDeclaration,
        type_: Option<Rc<Node>>,
    ) -> Self {
        Self {
            _binding_like_declaration: base_binding_like_declaration,
            type_,
        }
    }
}

<<<<<<< HEAD
impl NodeInterface for BaseVariableLikeDeclaration {
    fn kind(&self) -> SyntaxKind {
        self._binding_like_declaration.kind()
    }

    fn parent(&self) -> Rc<Node> {
        self._binding_like_declaration.parent()
    }

    fn set_parent(&self, parent: Rc<Node>) {
        self._binding_like_declaration.set_parent(parent)
    }

    fn maybe_symbol(&self) -> Option<Rc<Symbol>> {
        self._binding_like_declaration.maybe_symbol()
    }

    fn symbol(&self) -> Rc<Symbol> {
        self._binding_like_declaration.symbol()
    }

    fn set_symbol(&self, symbol: Rc<Symbol>) {
        self._binding_like_declaration.set_symbol(symbol);
    }

    fn locals(&self) -> MappedRwLockWriteGuard<SymbolTable> {
        self._binding_like_declaration.locals()
    }

    fn set_locals(&self, locals: SymbolTable) {
        self._binding_like_declaration.set_locals(locals)
    }
}

impl ReadonlyTextRange for BaseVariableLikeDeclaration {
    fn pos(&self) -> usize {
        self._binding_like_declaration.pos()
    }

    fn set_pos(&self, pos: usize) {
        self._binding_like_declaration.set_pos(pos);
    }

    fn end(&self) -> usize {
        self._binding_like_declaration.end()
    }

    fn set_end(&self, end: usize) {
        self._binding_like_declaration.set_end(end);
    }
}

=======
>>>>>>> d412ec6d
impl NamedDeclarationInterface for BaseVariableLikeDeclaration {
    fn name(&self) -> Rc<Node> {
        self._binding_like_declaration.name()
    }

    fn set_name(&mut self, name: Rc<Node>) {
        self._binding_like_declaration.set_name(name);
    }
}

impl HasExpressionInitializerInterface for BaseVariableLikeDeclaration {
    fn initializer(&self) -> Option<Rc<Node>> {
        self._binding_like_declaration.initializer()
    }

    fn set_initializer(&mut self, initializer: Rc<Node>) {
        self._binding_like_declaration.set_initializer(initializer);
    }
}

impl BindingLikeDeclarationInterface for BaseVariableLikeDeclaration {}

impl HasTypeInterface for BaseVariableLikeDeclaration {
    fn type_(&self) -> Option<Rc<Node>> {
        self.type_.as_ref().map(Clone::clone)
    }

    fn set_type(&mut self, type_: Rc<Node>) {
        self.type_ = Some(type_);
    }
}

impl VariableLikeDeclarationInterface for BaseVariableLikeDeclaration {}

#[derive(Debug)]
#[ast_type]
pub struct VariableDeclaration {
    _variable_like_declaration: BaseVariableLikeDeclaration,
}

impl VariableDeclaration {
    pub fn new(base_variable_like_declaration: BaseVariableLikeDeclaration) -> Self {
        Self {
            _variable_like_declaration: base_variable_like_declaration,
        }
    }
}

<<<<<<< HEAD
impl NodeInterface for VariableDeclaration {
    fn kind(&self) -> SyntaxKind {
        self._variable_like_declaration.kind()
    }

    fn parent(&self) -> Rc<Node> {
        self._variable_like_declaration.parent()
    }

    fn set_parent(&self, parent: Rc<Node>) {
        self._variable_like_declaration.set_parent(parent)
    }

    fn maybe_symbol(&self) -> Option<Rc<Symbol>> {
        self._variable_like_declaration.maybe_symbol()
    }

    fn symbol(&self) -> Rc<Symbol> {
        self._variable_like_declaration.symbol()
    }

    fn set_symbol(&self, symbol: Rc<Symbol>) {
        self._variable_like_declaration.set_symbol(symbol);
    }

    fn locals(&self) -> MappedRwLockWriteGuard<SymbolTable> {
        self._variable_like_declaration.locals()
    }

    fn set_locals(&self, locals: SymbolTable) {
        self._variable_like_declaration.set_locals(locals)
    }
}

impl ReadonlyTextRange for VariableDeclaration {
    fn pos(&self) -> usize {
        self._variable_like_declaration.pos()
    }

    fn set_pos(&self, pos: usize) {
        self._variable_like_declaration.set_pos(pos);
    }

    fn end(&self) -> usize {
        self._variable_like_declaration.end()
    }

    fn set_end(&self, end: usize) {
        self._variable_like_declaration.set_end(end);
    }
}

=======
>>>>>>> d412ec6d
impl NamedDeclarationInterface for VariableDeclaration {
    fn name(&self) -> Rc<Node> {
        self._variable_like_declaration.name()
    }

    fn set_name(&mut self, name: Rc<Node>) {
        self._variable_like_declaration.set_name(name);
    }
}

impl HasExpressionInitializerInterface for VariableDeclaration {
    fn initializer(&self) -> Option<Rc<Node>> {
        self._variable_like_declaration.initializer()
    }

    fn set_initializer(&mut self, initializer: Rc<Node>) {
        self._variable_like_declaration.set_initializer(initializer);
    }
}

impl BindingLikeDeclarationInterface for VariableDeclaration {}

impl HasTypeInterface for VariableDeclaration {
    fn type_(&self) -> Option<Rc<Node>> {
        self._variable_like_declaration.type_()
    }

    fn set_type(&mut self, type_: Rc<Node>) {
        self._variable_like_declaration.set_type(type_);
    }
}

impl VariableLikeDeclarationInterface for VariableDeclaration {}

impl From<VariableDeclaration> for Node {
    fn from(variable_declaration: VariableDeclaration) -> Self {
        Node::VariableDeclaration(variable_declaration)
    }
}

#[derive(Debug)]
#[ast_type]
pub struct VariableDeclarationList {
    _node: BaseNode,
    pub declarations: NodeArray, /*<VariableDeclaration>*/
}

impl VariableDeclarationList {
    pub fn new(base_node: BaseNode, declarations: NodeArray) -> Self {
        Self {
            _node: base_node,
            declarations,
        }
    }
}

impl From<VariableDeclarationList> for Node {
    fn from(variable_declaration_list: VariableDeclarationList) -> Self {
        Node::VariableDeclarationList(variable_declaration_list)
    }
}

impl From<Identifier> for Expression {
    fn from(identifier: Identifier) -> Self {
        Expression::Identifier(identifier)
    }
<<<<<<< HEAD

    fn set_parent(&self, parent: Rc<Node>) {
        self._node.set_parent(parent)
    }

    fn maybe_symbol(&self) -> Option<Rc<Symbol>> {
        self._node.maybe_symbol()
    }

    fn symbol(&self) -> Rc<Symbol> {
        self._node.symbol()
    }

    fn set_symbol(&self, symbol: Rc<Symbol>) {
        self._node.set_symbol(symbol);
    }

    fn locals(&self) -> MappedRwLockWriteGuard<SymbolTable> {
        self._node.locals()
    }

    fn set_locals(&self, locals: SymbolTable) {
        self._node.set_locals(locals)
    }
}

impl ReadonlyTextRange for VariableDeclarationList {
    fn pos(&self) -> usize {
        self._node.pos()
    }

    fn set_pos(&self, pos: usize) {
        self._node.set_pos(pos);
    }

    fn end(&self) -> usize {
        self._node.end()
    }

    fn set_end(&self, end: usize) {
        self._node.set_end(end);
    }
}

impl From<VariableDeclarationList> for Node {
    fn from(variable_declaration_list: VariableDeclarationList) -> Self {
        Node::VariableDeclarationList(variable_declaration_list)
    }
}

impl From<Identifier> for Expression {
    fn from(identifier: Identifier) -> Self {
        Expression::Identifier(identifier)
    }
=======
>>>>>>> d412ec6d
}

impl From<Identifier> for Node {
    fn from(identifier: Identifier) -> Self {
        Node::Expression(Expression::Identifier(identifier))
    }
}

#[derive(Debug)]
#[ast_type]
pub enum TypeNode {
    KeywordTypeNode(KeywordTypeNode),
}

<<<<<<< HEAD
impl NodeInterface for TypeNode {
    fn kind(&self) -> SyntaxKind {
        match self {
            TypeNode::KeywordTypeNode(keyword_type_node) => keyword_type_node.kind(),
        }
    }

    fn parent(&self) -> Rc<Node> {
        match self {
            TypeNode::KeywordTypeNode(keyword_type_node) => keyword_type_node.parent(),
        }
    }

    fn set_parent(&self, parent: Rc<Node>) {
        match self {
            TypeNode::KeywordTypeNode(keyword_type_node) => keyword_type_node.set_parent(parent),
        }
    }

    fn maybe_symbol(&self) -> Option<Rc<Symbol>> {
        match self {
            TypeNode::KeywordTypeNode(keyword_type_node) => keyword_type_node.maybe_symbol(),
        }
    }

    fn symbol(&self) -> Rc<Symbol> {
        match self {
            TypeNode::KeywordTypeNode(keyword_type_node) => keyword_type_node.symbol(),
        }
    }

    fn set_symbol(&self, symbol: Rc<Symbol>) {
        match self {
            TypeNode::KeywordTypeNode(keyword_type_node) => keyword_type_node.set_symbol(symbol),
        }
    }

    fn locals(&self) -> MappedRwLockWriteGuard<SymbolTable> {
        match self {
            TypeNode::KeywordTypeNode(keyword_type_node) => keyword_type_node.locals(),
        }
    }

    fn set_locals(&self, locals: SymbolTable) {
        match self {
            TypeNode::KeywordTypeNode(keyword_type_node) => keyword_type_node.set_locals(locals),
        }
    }
}

impl ReadonlyTextRange for TypeNode {
    fn pos(&self) -> usize {
        match self {
            TypeNode::KeywordTypeNode(keyword_type_node) => keyword_type_node.pos(),
        }
    }

    fn set_pos(&self, pos: usize) {
        match self {
            TypeNode::KeywordTypeNode(keyword_type_node) => keyword_type_node.set_pos(pos),
        }
    }

    fn end(&self) -> usize {
        match self {
            TypeNode::KeywordTypeNode(keyword_type_node) => keyword_type_node.end(),
        }
    }

    fn set_end(&self, end: usize) {
        match self {
            TypeNode::KeywordTypeNode(keyword_type_node) => keyword_type_node.set_end(end),
        }
    }
}

=======
>>>>>>> d412ec6d
impl From<TypeNode> for Node {
    fn from(type_node: TypeNode) -> Self {
        Node::TypeNode(type_node)
    }
}

#[derive(Debug)]
#[ast_type]
pub struct KeywordTypeNode {
    _node: BaseNode,
}

impl KeywordTypeNode {
    pub fn new(base_node: BaseNode) -> Self {
        Self { _node: base_node }
    }
}

<<<<<<< HEAD
impl NodeInterface for KeywordTypeNode {
    fn kind(&self) -> SyntaxKind {
        self._node.kind()
    }

    fn parent(&self) -> Rc<Node> {
        self._node.parent()
    }

    fn set_parent(&self, parent: Rc<Node>) {
        self._node.set_parent(parent)
    }

    fn maybe_symbol(&self) -> Option<Rc<Symbol>> {
        self._node.maybe_symbol()
    }

    fn symbol(&self) -> Rc<Symbol> {
        self._node.symbol()
    }

    fn set_symbol(&self, symbol: Rc<Symbol>) {
        self._node.set_symbol(symbol);
    }

    fn locals(&self) -> MappedRwLockWriteGuard<SymbolTable> {
        self._node.locals()
    }

    fn set_locals(&self, locals: SymbolTable) {
        self._node.set_locals(locals)
    }
}

impl ReadonlyTextRange for KeywordTypeNode {
    fn pos(&self) -> usize {
        self._node.pos()
    }

    fn set_pos(&self, pos: usize) {
        self._node.set_pos(pos);
    }

    fn end(&self) -> usize {
        self._node.end()
    }

    fn set_end(&self, end: usize) {
        self._node.set_end(end);
    }
}

=======
>>>>>>> d412ec6d
impl From<KeywordTypeNode> for TypeNode {
    fn from(keyword_type_node: KeywordTypeNode) -> Self {
        TypeNode::KeywordTypeNode(keyword_type_node)
    }
}

impl From<BaseNode> for KeywordTypeNode {
    fn from(base_node: BaseNode) -> Self {
        KeywordTypeNode::new(base_node)
    }
}

#[derive(Debug)]
#[ast_type]
pub enum Expression {
    TokenExpression(BaseNode),
    Identifier(Identifier),
    PrefixUnaryExpression(PrefixUnaryExpression),
    BinaryExpression(BinaryExpression),
    LiteralLikeNode(LiteralLikeNode),
}

<<<<<<< HEAD
impl NodeInterface for Expression {
    fn kind(&self) -> SyntaxKind {
        match self {
            Expression::TokenExpression(token_expression) => token_expression.kind(),
            Expression::Identifier(identifier) => identifier.kind(),
            Expression::PrefixUnaryExpression(prefix_unary_expression) => {
                prefix_unary_expression.kind()
            }
            Expression::BinaryExpression(binary_expression) => binary_expression.kind(),
            Expression::LiteralLikeNode(literal_like_node) => literal_like_node.kind(),
        }
    }

    fn parent(&self) -> Rc<Node> {
        match self {
            Expression::TokenExpression(token_expression) => token_expression.parent(),
            Expression::Identifier(identifier) => identifier.parent(),
            Expression::PrefixUnaryExpression(prefix_unary_expression) => {
                prefix_unary_expression.parent()
            }
            Expression::BinaryExpression(binary_expression) => binary_expression.parent(),
            Expression::LiteralLikeNode(literal_like_node) => literal_like_node.parent(),
        }
    }

    fn set_parent(&self, parent: Rc<Node>) {
        match self {
            Expression::TokenExpression(token_expression) => token_expression.set_parent(parent),
            Expression::Identifier(identifier) => identifier.set_parent(parent),
            Expression::PrefixUnaryExpression(prefix_unary_expression) => {
                prefix_unary_expression.set_parent(parent)
            }
            Expression::BinaryExpression(binary_expression) => binary_expression.set_parent(parent),
            Expression::LiteralLikeNode(literal_like_node) => literal_like_node.set_parent(parent),
        }
    }

    fn maybe_symbol(&self) -> Option<Rc<Symbol>> {
        match self {
            Expression::TokenExpression(token_expression) => token_expression.maybe_symbol(),
            Expression::Identifier(identifier) => identifier.maybe_symbol(),
            Expression::PrefixUnaryExpression(prefix_unary_expression) => {
                prefix_unary_expression.maybe_symbol()
            }
            Expression::BinaryExpression(binary_expression) => binary_expression.maybe_symbol(),
            Expression::LiteralLikeNode(literal_like_node) => literal_like_node.maybe_symbol(),
        }
    }

    fn symbol(&self) -> Rc<Symbol> {
        match self {
            Expression::TokenExpression(token_expression) => token_expression.symbol(),
            Expression::Identifier(identifier) => identifier.symbol(),
            Expression::PrefixUnaryExpression(prefix_unary_expression) => {
                prefix_unary_expression.symbol()
            }
            Expression::BinaryExpression(binary_expression) => binary_expression.symbol(),
            Expression::LiteralLikeNode(literal_like_node) => literal_like_node.symbol(),
        }
    }

    fn set_symbol(&self, symbol: Rc<Symbol>) {
        match self {
            Expression::TokenExpression(token_expression) => token_expression.set_symbol(symbol),
            Expression::Identifier(identifier) => identifier.set_symbol(symbol),
            Expression::PrefixUnaryExpression(prefix_unary_expression) => {
                prefix_unary_expression.set_symbol(symbol)
            }
            Expression::BinaryExpression(binary_expression) => binary_expression.set_symbol(symbol),
            Expression::LiteralLikeNode(literal_like_node) => literal_like_node.set_symbol(symbol),
        }
    }

    fn locals(&self) -> MappedRwLockWriteGuard<SymbolTable> {
        match self {
            Expression::TokenExpression(token_expression) => token_expression.locals(),
            Expression::Identifier(identifier) => identifier.locals(),
            Expression::PrefixUnaryExpression(prefix_unary_expression) => {
                prefix_unary_expression.locals()
            }
            Expression::BinaryExpression(binary_expression) => binary_expression.locals(),
            Expression::LiteralLikeNode(literal_like_node) => literal_like_node.locals(),
        }
    }

    fn set_locals(&self, locals: SymbolTable) {
        match self {
            Expression::TokenExpression(token_expression) => token_expression.set_locals(locals),
            Expression::Identifier(identifier) => identifier.set_locals(locals),
            Expression::PrefixUnaryExpression(prefix_unary_expression) => {
                prefix_unary_expression.set_locals(locals)
            }
            Expression::BinaryExpression(binary_expression) => binary_expression.set_locals(locals),
            Expression::LiteralLikeNode(literal_like_node) => literal_like_node.set_locals(locals),
        }
    }
}

impl ReadonlyTextRange for Expression {
    fn pos(&self) -> usize {
        match self {
            Expression::TokenExpression(token_expression) => token_expression.pos(),
            Expression::Identifier(identifier) => identifier.pos(),
            Expression::PrefixUnaryExpression(prefix_unary_expression) => {
                prefix_unary_expression.pos()
            }
            Expression::BinaryExpression(binary_expression) => binary_expression.pos(),
            Expression::LiteralLikeNode(literal_like_node) => literal_like_node.pos(),
        }
    }

    fn set_pos(&self, pos: usize) {
        match self {
            Expression::TokenExpression(token_expression) => token_expression.set_pos(pos),
            Expression::Identifier(identifier) => identifier.set_pos(pos),
            Expression::PrefixUnaryExpression(prefix_unary_expression) => {
                prefix_unary_expression.set_pos(pos)
            }
            Expression::BinaryExpression(binary_expression) => binary_expression.set_pos(pos),
            Expression::LiteralLikeNode(literal_like_node) => literal_like_node.set_pos(pos),
        }
    }

    fn end(&self) -> usize {
        match self {
            Expression::TokenExpression(token_expression) => token_expression.end(),
            Expression::Identifier(identifier) => identifier.end(),
            Expression::PrefixUnaryExpression(prefix_unary_expression) => {
                prefix_unary_expression.end()
            }
            Expression::BinaryExpression(binary_expression) => binary_expression.end(),
            Expression::LiteralLikeNode(literal_like_node) => literal_like_node.end(),
        }
    }

    fn set_end(&self, end: usize) {
        match self {
            Expression::TokenExpression(token_expression) => token_expression.set_end(end),
            Expression::Identifier(identifier) => identifier.set_end(end),
            Expression::PrefixUnaryExpression(prefix_unary_expression) => {
                prefix_unary_expression.set_end(end)
            }
            Expression::BinaryExpression(binary_expression) => binary_expression.set_end(end),
            Expression::LiteralLikeNode(literal_like_node) => literal_like_node.set_end(end),
        }
    }
}

=======
>>>>>>> d412ec6d
impl From<Expression> for Node {
    fn from(expression: Expression) -> Self {
        Node::Expression(expression)
    }
}

impl From<BaseNode> for Expression {
    fn from(base_node: BaseNode) -> Self {
        Expression::TokenExpression(base_node)
    }
}

#[derive(Debug)]
#[ast_type]
pub struct PrefixUnaryExpression {
    pub _node: BaseNode,
    pub operator: SyntaxKind,
    pub operand: Rc<Node>,
}

impl PrefixUnaryExpression {
    pub fn new(base_node: BaseNode, operator: SyntaxKind, operand: Expression) -> Self {
        Self {
            _node: base_node,
            operator,
            operand: Rc::new(operand.into()),
        }
    }
}

<<<<<<< HEAD
impl NodeInterface for PrefixUnaryExpression {
    fn kind(&self) -> SyntaxKind {
        self._node.kind()
    }

    fn parent(&self) -> Rc<Node> {
        self._node.parent()
    }

    fn set_parent(&self, parent: Rc<Node>) {
        self._node.set_parent(parent)
    }

    fn maybe_symbol(&self) -> Option<Rc<Symbol>> {
        self._node.maybe_symbol()
    }

    fn symbol(&self) -> Rc<Symbol> {
        self._node.symbol()
    }

    fn set_symbol(&self, symbol: Rc<Symbol>) {
        self._node.set_symbol(symbol);
    }

    fn locals(&self) -> MappedRwLockWriteGuard<SymbolTable> {
        self._node.locals()
    }

    fn set_locals(&self, locals: SymbolTable) {
        self._node.set_locals(locals)
    }
}

impl ReadonlyTextRange for PrefixUnaryExpression {
    fn pos(&self) -> usize {
        self._node.pos()
    }

    fn set_pos(&self, pos: usize) {
        self._node.set_pos(pos);
    }

    fn end(&self) -> usize {
        self._node.end()
    }

    fn set_end(&self, end: usize) {
        self._node.set_end(end);
    }
}

=======
>>>>>>> d412ec6d
impl From<PrefixUnaryExpression> for Expression {
    fn from(prefix_unary_expression: PrefixUnaryExpression) -> Self {
        Expression::PrefixUnaryExpression(prefix_unary_expression)
    }
}

#[derive(Debug)]
#[ast_type]
pub struct BinaryExpression {
    pub _node: BaseNode,
    pub left: Rc<Node>,
    pub operator_token: Box<Node>,
    pub right: Rc<Node>,
}

impl BinaryExpression {
    pub fn new(
        base_node: BaseNode,
        left: Expression,
        operator_token: Node,
        right: Expression,
    ) -> Self {
        Self {
            _node: base_node,
            left: Rc::new(left.into()),
            operator_token: Box::new(operator_token),
            right: Rc::new(right.into()),
        }
    }
}

impl From<BinaryExpression> for Expression {
    fn from(binary_expression: BinaryExpression) -> Self {
        Expression::BinaryExpression(binary_expression)
    }
}

#[derive(Debug)]
#[ast_type]
pub struct BaseLiteralLikeNode {
    pub _node: BaseNode,
    pub text: String,
}

<<<<<<< HEAD
    fn maybe_symbol(&self) -> Option<Rc<Symbol>> {
        self._node.maybe_symbol()
    }

    fn symbol(&self) -> Rc<Symbol> {
        self._node.symbol()
    }

    fn set_symbol(&self, symbol: Rc<Symbol>) {
        self._node.set_symbol(symbol);
    }

    fn locals(&self) -> MappedRwLockWriteGuard<SymbolTable> {
        self._node.locals()
    }

    fn set_locals(&self, locals: SymbolTable) {
        self._node.set_locals(locals)
    }
}

impl ReadonlyTextRange for BinaryExpression {
    fn pos(&self) -> usize {
        self._node.pos()
    }

    fn set_pos(&self, pos: usize) {
        self._node.set_pos(pos);
    }

    fn end(&self) -> usize {
        self._node.end()
    }

    fn set_end(&self, end: usize) {
        self._node.set_end(end);
    }
}

impl From<BinaryExpression> for Expression {
    fn from(binary_expression: BinaryExpression) -> Self {
        Expression::BinaryExpression(binary_expression)
    }
}

#[derive(Debug)]
pub struct BaseLiteralLikeNode {
    pub _node: BaseNode,
    pub text: String,
}

impl NodeInterface for BaseLiteralLikeNode {
    fn kind(&self) -> SyntaxKind {
        self._node.kind()
    }

    fn parent(&self) -> Rc<Node> {
        self._node.parent()
    }

    fn set_parent(&self, parent: Rc<Node>) {
        self._node.set_parent(parent)
    }

    fn maybe_symbol(&self) -> Option<Rc<Symbol>> {
        self._node.maybe_symbol()
    }

    fn symbol(&self) -> Rc<Symbol> {
        self._node.symbol()
    }

    fn set_symbol(&self, symbol: Rc<Symbol>) {
        self._node.set_symbol(symbol);
    }

    fn locals(&self) -> MappedRwLockWriteGuard<SymbolTable> {
        self._node.locals()
    }

    fn set_locals(&self, locals: SymbolTable) {
        self._node.set_locals(locals)
    }
}

impl ReadonlyTextRange for BaseLiteralLikeNode {
    fn pos(&self) -> usize {
        self._node.pos()
    }

    fn set_pos(&self, pos: usize) {
        self._node.set_pos(pos);
    }

    fn end(&self) -> usize {
        self._node.end()
    }

    fn set_end(&self, end: usize) {
        self._node.set_end(end);
    }
}

=======
>>>>>>> d412ec6d
pub trait LiteralLikeNodeInterface {
    fn text(&self) -> &str;
}

#[derive(Debug)]
#[ast_type]
pub enum LiteralLikeNode {
    NumericLiteral(NumericLiteral),
}

<<<<<<< HEAD
impl NodeInterface for LiteralLikeNode {
    fn kind(&self) -> SyntaxKind {
        match self {
            LiteralLikeNode::NumericLiteral(numeric_literal) => numeric_literal.kind(),
        }
    }

    fn parent(&self) -> Rc<Node> {
        match self {
            LiteralLikeNode::NumericLiteral(numeric_literal) => numeric_literal.parent(),
        }
    }

    fn set_parent(&self, parent: Rc<Node>) {
        match self {
            LiteralLikeNode::NumericLiteral(numeric_literal) => numeric_literal.set_parent(parent),
        }
    }

    fn maybe_symbol(&self) -> Option<Rc<Symbol>> {
        match self {
            LiteralLikeNode::NumericLiteral(numeric_literal) => numeric_literal.maybe_symbol(),
        }
    }

    fn symbol(&self) -> Rc<Symbol> {
        match self {
            LiteralLikeNode::NumericLiteral(numeric_literal) => numeric_literal.symbol(),
        }
    }

    fn set_symbol(&self, symbol: Rc<Symbol>) {
        match self {
            LiteralLikeNode::NumericLiteral(numeric_literal) => numeric_literal.set_symbol(symbol),
        }
    }

    fn locals(&self) -> MappedRwLockWriteGuard<SymbolTable> {
        match self {
            LiteralLikeNode::NumericLiteral(numeric_literal) => numeric_literal.locals(),
        }
    }

    fn set_locals(&self, locals: SymbolTable) {
        match self {
            LiteralLikeNode::NumericLiteral(numeric_literal) => numeric_literal.set_locals(locals),
        }
    }
}

impl ReadonlyTextRange for LiteralLikeNode {
    fn pos(&self) -> usize {
        match self {
            LiteralLikeNode::NumericLiteral(numeric_literal) => numeric_literal.pos(),
        }
    }

    fn set_pos(&self, pos: usize) {
        match self {
            LiteralLikeNode::NumericLiteral(numeric_literal) => numeric_literal.set_pos(pos),
        }
    }

    fn end(&self) -> usize {
        match self {
            LiteralLikeNode::NumericLiteral(numeric_literal) => numeric_literal.end(),
        }
    }

    fn set_end(&self, end: usize) {
        match self {
            LiteralLikeNode::NumericLiteral(numeric_literal) => numeric_literal.set_end(end),
        }
    }
}

=======
>>>>>>> d412ec6d
impl From<LiteralLikeNode> for Expression {
    fn from(literal_like_node: LiteralLikeNode) -> Self {
        Expression::LiteralLikeNode(literal_like_node)
    }
}

impl LiteralLikeNodeInterface for LiteralLikeNode {
    fn text(&self) -> &str {
        match self {
            LiteralLikeNode::NumericLiteral(numeric_literal) => numeric_literal.text(),
        }
    }
}

bitflags! {
    pub struct TokenFlags: u32 {
        const None = 0;
        const PrecedingLineBreak = 1 << 0;
    }
}

#[derive(Debug)]
#[ast_type]
pub struct NumericLiteral {
    pub _literal_like_node: BaseLiteralLikeNode,
}

<<<<<<< HEAD
impl NodeInterface for NumericLiteral {
    fn kind(&self) -> SyntaxKind {
        self._literal_like_node._node.kind
    }

    fn parent(&self) -> Rc<Node> {
        self._literal_like_node.parent()
    }

    fn set_parent(&self, parent: Rc<Node>) {
        self._literal_like_node.set_parent(parent)
    }

    fn maybe_symbol(&self) -> Option<Rc<Symbol>> {
        self._literal_like_node.maybe_symbol()
    }

    fn symbol(&self) -> Rc<Symbol> {
        self._literal_like_node.symbol()
    }

    fn set_symbol(&self, symbol: Rc<Symbol>) {
        self._literal_like_node.set_symbol(symbol);
    }

    fn locals(&self) -> MappedRwLockWriteGuard<SymbolTable> {
        self._literal_like_node.locals()
    }

    fn set_locals(&self, locals: SymbolTable) {
        self._literal_like_node.set_locals(locals)
    }
}

impl ReadonlyTextRange for NumericLiteral {
    fn pos(&self) -> usize {
        self._literal_like_node.pos()
    }

    fn set_pos(&self, pos: usize) {
        self._literal_like_node.set_pos(pos);
    }

    fn end(&self) -> usize {
        self._literal_like_node.end()
    }

    fn set_end(&self, end: usize) {
        self._literal_like_node.set_end(end);
    }
}

=======
>>>>>>> d412ec6d
impl From<NumericLiteral> for LiteralLikeNode {
    fn from(numeric_literal: NumericLiteral) -> Self {
        LiteralLikeNode::NumericLiteral(numeric_literal)
    }
}

impl LiteralLikeNodeInterface for NumericLiteral {
    fn text(&self) -> &str {
        &self._literal_like_node.text
    }
}

#[derive(Debug)]
#[ast_type]
pub enum Statement {
    EmptyStatement(EmptyStatement),
    VariableStatement(VariableStatement),
    ExpressionStatement(ExpressionStatement),
}

<<<<<<< HEAD
impl NodeInterface for Statement {
    fn kind(&self) -> SyntaxKind {
        match self {
            Statement::EmptyStatement(empty_statement) => empty_statement.kind(),
            Statement::VariableStatement(variable_statement) => variable_statement.kind(),
            Statement::ExpressionStatement(expression_statement) => expression_statement.kind(),
        }
    }

    fn parent(&self) -> Rc<Node> {
        match self {
            Statement::EmptyStatement(empty_statement) => empty_statement.parent(),
            Statement::VariableStatement(variable_statement) => variable_statement.parent(),
            Statement::ExpressionStatement(expression_statement) => expression_statement.parent(),
        }
    }

    fn set_parent(&self, parent: Rc<Node>) {
        match self {
            Statement::EmptyStatement(empty_statement) => empty_statement.set_parent(parent),
            Statement::VariableStatement(variable_statement) => {
                variable_statement.set_parent(parent)
            }
            Statement::ExpressionStatement(expression_statement) => {
                expression_statement.set_parent(parent)
            }
        }
    }

    fn maybe_symbol(&self) -> Option<Rc<Symbol>> {
        match self {
            Statement::EmptyStatement(empty_statement) => empty_statement.maybe_symbol(),
            Statement::VariableStatement(variable_statement) => variable_statement.maybe_symbol(),
            Statement::ExpressionStatement(expression_statement) => {
                expression_statement.maybe_symbol()
            }
        }
    }

    fn symbol(&self) -> Rc<Symbol> {
        match self {
            Statement::EmptyStatement(empty_statement) => empty_statement.symbol(),
            Statement::VariableStatement(variable_statement) => variable_statement.symbol(),
            Statement::ExpressionStatement(expression_statement) => expression_statement.symbol(),
        }
    }

    fn set_symbol(&self, symbol: Rc<Symbol>) {
        match self {
            Statement::EmptyStatement(empty_statement) => empty_statement.set_symbol(symbol),
            Statement::VariableStatement(variable_statement) => {
                variable_statement.set_symbol(symbol)
            }
            Statement::ExpressionStatement(expression_statement) => {
                expression_statement.set_symbol(symbol)
            }
        }
    }

    fn locals(&self) -> MappedRwLockWriteGuard<SymbolTable> {
        match self {
            Statement::EmptyStatement(empty_statement) => empty_statement.locals(),
            Statement::VariableStatement(variable_statement) => variable_statement.locals(),
            Statement::ExpressionStatement(expression_statement) => expression_statement.locals(),
        }
    }

    fn set_locals(&self, locals: SymbolTable) {
        match self {
            Statement::EmptyStatement(empty_statement) => empty_statement.set_locals(locals),
            Statement::VariableStatement(variable_statement) => {
                variable_statement.set_locals(locals)
            }
            Statement::ExpressionStatement(expression_statement) => {
                expression_statement.set_locals(locals)
            }
        }
    }
}

impl ReadonlyTextRange for Statement {
    fn pos(&self) -> usize {
        match self {
            Statement::EmptyStatement(empty_statement) => empty_statement.pos(),
            Statement::VariableStatement(variable_statement) => variable_statement.pos(),
            Statement::ExpressionStatement(expression_statement) => expression_statement.pos(),
        }
    }

    fn set_pos(&self, pos: usize) {
        match self {
            Statement::EmptyStatement(empty_statement) => empty_statement.set_pos(pos),
            Statement::VariableStatement(variable_statement) => variable_statement.set_pos(pos),
            Statement::ExpressionStatement(expression_statement) => {
                expression_statement.set_pos(pos)
            }
        }
    }

    fn end(&self) -> usize {
        match self {
            Statement::EmptyStatement(empty_statement) => empty_statement.end(),
            Statement::VariableStatement(variable_statement) => variable_statement.end(),
            Statement::ExpressionStatement(expression_statement) => expression_statement.end(),
        }
    }

    fn set_end(&self, end: usize) {
        match self {
            Statement::EmptyStatement(empty_statement) => empty_statement.set_end(end),
            Statement::VariableStatement(variable_statement) => variable_statement.set_end(end),
            Statement::ExpressionStatement(expression_statement) => {
                expression_statement.set_end(end)
            }
        }
    }
}

=======
>>>>>>> d412ec6d
impl From<Statement> for Node {
    fn from(statement: Statement) -> Self {
        Node::Statement(statement)
    }
}

#[derive(Debug)]
#[ast_type]
pub struct EmptyStatement {
    pub _node: BaseNode,
}

<<<<<<< HEAD
impl NodeInterface for EmptyStatement {
    fn kind(&self) -> SyntaxKind {
        self._node.kind()
    }

    fn parent(&self) -> Rc<Node> {
        self._node.parent()
    }

    fn set_parent(&self, parent: Rc<Node>) {
        self._node.set_parent(parent)
    }

    fn maybe_symbol(&self) -> Option<Rc<Symbol>> {
        self._node.maybe_symbol()
    }

    fn symbol(&self) -> Rc<Symbol> {
        self._node.symbol()
    }

    fn set_symbol(&self, symbol: Rc<Symbol>) {
        self._node.set_symbol(symbol);
    }

    fn locals(&self) -> MappedRwLockWriteGuard<SymbolTable> {
        self._node.locals()
    }

    fn set_locals(&self, locals: SymbolTable) {
        self._node.set_locals(locals)
    }
}

impl ReadonlyTextRange for EmptyStatement {
    fn pos(&self) -> usize {
        self._node.pos()
    }

    fn set_pos(&self, pos: usize) {
        self._node.set_pos(pos);
    }

    fn end(&self) -> usize {
        self._node.end()
    }

    fn set_end(&self, end: usize) {
        self._node.set_end(end);
    }
}

=======
>>>>>>> d412ec6d
impl From<EmptyStatement> for Statement {
    fn from(empty_statement: EmptyStatement) -> Self {
        Statement::EmptyStatement(empty_statement)
    }
}

#[derive(Debug)]
#[ast_type]
pub struct VariableStatement {
    _node: BaseNode,
    pub declaration_list: Rc</*VariableDeclarationList*/ Node>,
}

impl VariableStatement {
    pub fn new(base_node: BaseNode, declaration_list: Rc<Node>) -> Self {
        Self {
            _node: base_node,
            declaration_list,
        }
    }
}

<<<<<<< HEAD
impl NodeInterface for VariableStatement {
    fn kind(&self) -> SyntaxKind {
        self._node.kind()
    }

    fn parent(&self) -> Rc<Node> {
        self._node.parent()
    }

    fn set_parent(&self, parent: Rc<Node>) {
        self._node.set_parent(parent)
    }

    fn maybe_symbol(&self) -> Option<Rc<Symbol>> {
        self._node.maybe_symbol()
    }

    fn symbol(&self) -> Rc<Symbol> {
        self._node.symbol()
    }

    fn set_symbol(&self, symbol: Rc<Symbol>) {
        self._node.set_symbol(symbol);
    }

    fn locals(&self) -> MappedRwLockWriteGuard<SymbolTable> {
        self._node.locals()
    }

    fn set_locals(&self, locals: SymbolTable) {
        self._node.set_locals(locals)
    }
}

impl ReadonlyTextRange for VariableStatement {
    fn pos(&self) -> usize {
        self._node.pos()
    }

    fn set_pos(&self, pos: usize) {
        self._node.set_pos(pos);
    }

    fn end(&self) -> usize {
        self._node.end()
    }

    fn set_end(&self, end: usize) {
        self._node.set_end(end);
    }
}

=======
>>>>>>> d412ec6d
impl From<VariableStatement> for Statement {
    fn from(variable_statement: VariableStatement) -> Self {
        Statement::VariableStatement(variable_statement)
    }
}

#[derive(Debug)]
#[ast_type]
pub struct ExpressionStatement {
    pub _node: BaseNode,
    pub expression: Rc</*Expression*/ Node>,
}

<<<<<<< HEAD
impl NodeInterface for ExpressionStatement {
    fn kind(&self) -> SyntaxKind {
        self._node.kind()
    }

    fn parent(&self) -> Rc<Node> {
        self._node.parent()
    }

    fn set_parent(&self, parent: Rc<Node>) {
        self._node.set_parent(parent)
    }

    fn maybe_symbol(&self) -> Option<Rc<Symbol>> {
        self._node.maybe_symbol()
    }

    fn symbol(&self) -> Rc<Symbol> {
        self._node.symbol()
    }

    fn set_symbol(&self, symbol: Rc<Symbol>) {
        self._node.set_symbol(symbol);
    }

    fn locals(&self) -> MappedRwLockWriteGuard<SymbolTable> {
        self._node.locals()
    }

    fn set_locals(&self, locals: SymbolTable) {
        self._node.set_locals(locals)
    }
}

impl ReadonlyTextRange for ExpressionStatement {
    fn pos(&self) -> usize {
        self._node.pos()
    }

    fn set_pos(&self, pos: usize) {
        self._node.set_pos(pos);
    }

    fn end(&self) -> usize {
        self._node.end()
    }

    fn set_end(&self, end: usize) {
        self._node.set_end(end);
    }
}

=======
>>>>>>> d412ec6d
impl From<ExpressionStatement> for Statement {
    fn from(expression_statement: ExpressionStatement) -> Self {
        Statement::ExpressionStatement(expression_statement)
    }
}

#[derive(Debug)]
#[ast_type]
pub struct SourceFile {
    pub _node: BaseNode,
    pub statements: NodeArray,

    pub file_name: String,
}

<<<<<<< HEAD
impl NodeInterface for SourceFile {
    fn kind(&self) -> SyntaxKind {
        self._node.kind()
    }

    fn parent(&self) -> Rc<Node> {
        self._node.parent() // this would always fail?
    }

    fn set_parent(&self, parent: Rc<Node>) {
        self._node.set_parent(parent)
    }

    fn maybe_symbol(&self) -> Option<Rc<Symbol>> {
        self._node.maybe_symbol()
    }

    fn symbol(&self) -> Rc<Symbol> {
        self._node.symbol()
    }

    fn set_symbol(&self, symbol: Rc<Symbol>) {
        self._node.set_symbol(symbol);
    }

    fn locals(&self) -> MappedRwLockWriteGuard<SymbolTable> {
        self._node.locals()
    }

    fn set_locals(&self, locals: SymbolTable) {
        self._node.set_locals(locals)
    }
}

impl ReadonlyTextRange for SourceFile {
    fn pos(&self) -> usize {
        self._node.pos()
    }

    fn set_pos(&self, pos: usize) {
        self._node.set_pos(pos);
    }

    fn end(&self) -> usize {
        self._node.end()
    }

    fn set_end(&self, end: usize) {
        self._node.set_end(end);
    }
}

=======
>>>>>>> d412ec6d
impl From<Rc<SourceFile>> for Node {
    fn from(source_file: Rc<SourceFile>) -> Self {
        Node::SourceFile(source_file)
    }
}

pub trait Program: TypeCheckerHost {
    fn get_semantic_diagnostics(&mut self) -> Vec<Rc<Diagnostic>>;
}

#[derive(Eq, PartialEq)]
pub enum StructureIsReused {
    Not,
    Completely,
}

#[allow(non_camel_case_types)]
pub enum ExitStatus {
    Success,
    DiagnosticsPresent_OutputsGenerated,
}

pub trait TypeCheckerHost: ModuleSpecifierResolutionHost {
    fn get_source_files(&self) -> Vec<Rc<Node>>;
}

#[allow(non_snake_case)]
pub struct TypeChecker {
    pub Type: fn(TypeFlags) -> BaseType,

    pub number_literal_types: HashMap<Number, Rc</*NumberLiteralType*/ Type>>,
    pub number_type: Option<Rc<Type>>,
    pub bigint_type: Option<Rc<Type>>,
    pub true_type: Option<Rc<Type>>,
    pub regular_true_type: Option<Rc<Type>>,
    pub number_or_big_int_type: Option<Rc<Type>>,
    pub diagnostics: RwLock<DiagnosticCollection>,
    pub assignable_relation: HashMap<String, RelationComparisonResult>,
}

bitflags! {
    pub struct SymbolFlags: u32 {
        const None = 0;
        const FunctionScopedVariable = 1 << 0;
        const BlockScopedVariable = 1 << 1;
        const Property = 1 << 2;
        const EnumMember = 1 << 3;
        const Function = 1 << 4;
        const Class = 1 << 5;
        const ConstEnum = 1 << 7;
        const RegularEnum = 1 << 8;
        const ValueModule = 1 << 9;
        const ObjectLiteral = 1 << 12;
        const Method = 1 << 13;
        const GetAccessor = 1 << 15;
        const SetAccessor = 1 << 16;

        const Enum = Self::RegularEnum.bits | Self::ConstEnum.bits;
        const Variable = Self::FunctionScopedVariable.bits | Self::BlockScopedVariable.bits;
        const Value = Self::Variable.bits | Self::Property.bits | Self::EnumMember.bits | Self::ObjectLiteral.bits | Self::Function.bits | Self::Class.bits | Self::Enum.bits | Self::ValueModule.bits | Self::Method.bits | Self::GetAccessor.bits | Self::SetAccessor.bits;
    }
}

#[derive(Debug)]
pub struct Symbol {
    pub flags: Cell<SymbolFlags>,
    pub escaped_name: __String,
    declarations: RwLock<Option<Vec<Rc<Node /*Declaration*/>>>>, // TODO: should be Vec<Weak<Node>> instead of Vec<Rc<Node>>?
    value_declaration: RwLock<Option<Weak<Node>>>,
}

impl Symbol {
    pub fn new(flags: SymbolFlags, name: __String) -> Self {
        Self {
            flags: Cell::new(flags),
            escaped_name: name,
            declarations: RwLock::new(None),
            value_declaration: RwLock::new(None),
        }
    }

    pub fn flags(&self) -> SymbolFlags {
        self.flags.get()
    }

    pub fn set_flags(&self, flags: SymbolFlags) {
        self.flags.set(flags);
    }

    pub fn maybe_declarations(&self) -> RwLockReadGuard<Option<Vec<Rc<Node>>>> {
        self.declarations.try_read().unwrap()
    }

    pub fn set_declarations(&self, declarations: Vec<Rc<Node>>) {
        *self.declarations.try_write().unwrap() = Some(declarations);
    }

    pub fn maybe_value_declaration(&self) -> RwLockReadGuard<Option<Weak<Node>>> {
        self.value_declaration.try_read().unwrap()
    }

    pub fn set_value_declaration(&self, node: Rc<Node>) {
        *self.value_declaration.try_write().unwrap() = Some(Rc::downgrade(&node));
    }
}

#[derive(Clone, Debug, Hash, Eq, PartialEq)]
pub struct __String(String);

impl __String {
    pub fn new(string: String) -> Self {
        Self(string)
    }
}

pub type UnderscoreEscapedMap<TValue> = HashMap<__String, TValue>;

pub type SymbolTable = UnderscoreEscapedMap<Rc<Symbol>>;

bitflags! {
    pub struct TypeFlags: u32 {
        const Number = 1 << 3;
        const Enum = 1 << 5;
        const BigInt = 1 << 6;
        const StringLiteral = 1 << 7;
        const NumberLiteral = 1 << 8;
        const BooleanLiteral = 1 << 9;
        const BigIntLiteral = 1 << 11;
        const Object = 1 << 19;
        const Union = 1 << 20;
        const Intersection = 1 << 21;

        const Literal = Self::StringLiteral.bits | Self::NumberLiteral.bits | Self::BigIntLiteral.bits | Self::BooleanLiteral.bits;
        const NumberLike = Self::Number.bits | Self::NumberLiteral.bits | Self::Enum.bits;
        const StructuredType = Self::Object.bits | Self::Union.bits | Self::Intersection.bits;
        const StructuredOrInstantiable = Self::StructuredType.bits /*| Self::Instantiable.bits */;
    }
}

#[derive(Clone, Debug)]
pub enum Type {
    IntrinsicType(IntrinsicType),
    LiteralType(LiteralType),
    UnionOrIntersectionType(UnionOrIntersectionType),
}

impl TypeInterface for Type {
    fn flags(&self) -> TypeFlags {
        match self {
            Type::IntrinsicType(intrinsic_type) => intrinsic_type.flags(),
            Type::LiteralType(literal_type) => literal_type.flags(),
            Type::UnionOrIntersectionType(union_or_intersection_type) => {
                union_or_intersection_type.flags()
            }
        }
    }
}

pub trait TypeInterface {
    fn flags(&self) -> TypeFlags;
}

#[derive(Clone, Debug)]
pub struct BaseType {
    pub flags: TypeFlags,
}

impl TypeInterface for BaseType {
    fn flags(&self) -> TypeFlags {
        self.flags
    }
}

pub trait IntrinsicTypeInterface: TypeInterface {}

#[derive(Clone, Debug)]
pub enum IntrinsicType {
    BaseIntrinsicType(BaseIntrinsicType),
    FreshableIntrinsicType(FreshableIntrinsicType),
}

impl TypeInterface for IntrinsicType {
    fn flags(&self) -> TypeFlags {
        match self {
            IntrinsicType::BaseIntrinsicType(base_intrinsic_type) => base_intrinsic_type.flags(),
            IntrinsicType::FreshableIntrinsicType(freshable_intrinsic_type) => {
                freshable_intrinsic_type.flags()
            }
        }
    }
}

impl IntrinsicTypeInterface for IntrinsicType {}

impl From<IntrinsicType> for Type {
    fn from(intrinsic_type: IntrinsicType) -> Self {
        Type::IntrinsicType(intrinsic_type)
    }
}

#[derive(Clone, Debug)]
pub struct BaseIntrinsicType {
    _type: BaseType,
}

impl BaseIntrinsicType {
    pub fn new(type_: BaseType) -> Self {
        Self { _type: type_ }
    }
}

impl TypeInterface for BaseIntrinsicType {
    fn flags(&self) -> TypeFlags {
        self._type.flags()
    }
}

impl IntrinsicTypeInterface for BaseIntrinsicType {}

impl From<BaseIntrinsicType> for IntrinsicType {
    fn from(base_intrinsic_type: BaseIntrinsicType) -> Self {
        IntrinsicType::BaseIntrinsicType(base_intrinsic_type)
    }
}

impl From<BaseIntrinsicType> for Type {
    fn from(base_intrinsic_type: BaseIntrinsicType) -> Self {
        Type::IntrinsicType(IntrinsicType::BaseIntrinsicType(base_intrinsic_type))
    }
}

#[derive(Clone, Debug)]
pub struct FreshableIntrinsicType {
    _intrinsic_type: BaseIntrinsicType,
    pub fresh_type: WeakSelf<Type>,
    pub regular_type: WeakSelf<Type>,
}

impl FreshableIntrinsicType {
    pub fn new(intrinsic_type: BaseIntrinsicType) -> Self {
        Self {
            _intrinsic_type: intrinsic_type,
            fresh_type: WeakSelf::new(),
            regular_type: WeakSelf::new(),
        }
    }

    pub fn fresh_type(&self) -> Weak<Type> {
        self.fresh_type.get()
    }

    pub fn regular_type(&self) -> Weak<Type> {
        self.regular_type.get()
    }
}

impl TypeInterface for FreshableIntrinsicType {
    fn flags(&self) -> TypeFlags {
        self._intrinsic_type.flags()
    }
}

impl IntrinsicTypeInterface for FreshableIntrinsicType {}

impl From<FreshableIntrinsicType> for IntrinsicType {
    fn from(freshable_intrinsic_type: FreshableIntrinsicType) -> Self {
        IntrinsicType::FreshableIntrinsicType(freshable_intrinsic_type)
    }
}

impl From<FreshableIntrinsicType> for Type {
    fn from(freshable_intrinsic_type: FreshableIntrinsicType) -> Self {
        Type::IntrinsicType(IntrinsicType::FreshableIntrinsicType(
            freshable_intrinsic_type,
        ))
    }
}

pub trait LiteralTypeInterface: TypeInterface {
    fn fresh_type(&self) -> Option<&Weak<Type>>;
    fn set_fresh_type(&self, fresh_type: &Rc<Type>);
    fn get_or_initialize_fresh_type(
        &self,
        type_checker: &TypeChecker,
        wrapper: &Rc<Type>,
    ) -> Rc<Type>;
    fn regular_type(&self) -> Rc<Type>;
    fn set_regular_type(&self, regular_type: &Rc<Type>);
}

#[derive(Clone, Debug)]
pub enum LiteralType {
    NumberLiteralType(NumberLiteralType),
}

impl TypeInterface for LiteralType {
    fn flags(&self) -> TypeFlags {
        match self {
            LiteralType::NumberLiteralType(number_literal_type) => number_literal_type.flags(),
        }
    }
}

impl LiteralTypeInterface for LiteralType {
    fn fresh_type(&self) -> Option<&Weak<Type>> {
        match self {
            LiteralType::NumberLiteralType(number_literal_type) => number_literal_type.fresh_type(),
        }
    }

    fn set_fresh_type(&self, fresh_type: &Rc<Type>) {
        match self {
            LiteralType::NumberLiteralType(number_literal_type) => {
                number_literal_type.set_fresh_type(fresh_type)
            }
        }
    }

    fn get_or_initialize_fresh_type(
        &self,
        type_checker: &TypeChecker,
        wrapper: &Rc<Type>,
    ) -> Rc<Type> {
        match self {
            LiteralType::NumberLiteralType(number_literal_type) => {
                number_literal_type.get_or_initialize_fresh_type(type_checker, wrapper)
            }
        }
    }

    fn regular_type(&self) -> Rc<Type> {
        match self {
            LiteralType::NumberLiteralType(number_literal_type) => {
                number_literal_type.regular_type()
            }
        }
    }

    fn set_regular_type(&self, regular_type: &Rc<Type>) {
        match self {
            LiteralType::NumberLiteralType(number_literal_type) => {
                number_literal_type.set_regular_type(regular_type)
            }
        }
    }
}

impl From<LiteralType> for Type {
    fn from(literal_type: LiteralType) -> Self {
        Type::LiteralType(literal_type)
    }
}

#[derive(Clone, Debug)]
pub struct BaseLiteralType {
    _type: BaseType,
    fresh_type: WeakSelf<Type>,
    regular_type: WeakSelf<Type>,
}

impl BaseLiteralType {
    pub fn new(type_: BaseType) -> Self {
        Self {
            _type: type_,
            fresh_type: WeakSelf::new(),
            regular_type: WeakSelf::new(),
        }
    }
}

impl TypeInterface for BaseLiteralType {
    fn flags(&self) -> TypeFlags {
        self._type.flags()
    }
}

impl LiteralTypeInterface for BaseLiteralType {
    fn fresh_type(&self) -> Option<&Weak<Type>> {
        self.fresh_type.try_get()
    }

    fn set_fresh_type(&self, fresh_type: &Rc<Type>) {
        self.fresh_type.init(fresh_type, false);
    }

    fn get_or_initialize_fresh_type(
        &self,
        type_checker: &TypeChecker,
        wrapper: &Rc<Type>,
    ) -> Rc<Type> {
        panic!("Shouldn't call get_or_initialize_fresh_type() on base BaseLiteralType");
    }

    fn regular_type(&self) -> Rc<Type> {
        self.regular_type.get().upgrade().unwrap()
    }

    fn set_regular_type(&self, regular_type: &Rc<Type>) {
        self.regular_type.init(regular_type, false);
    }
}

#[derive(Clone, Debug)]
pub struct NumberLiteralType {
    _literal_type: BaseLiteralType,
    value: Number,
}

impl NumberLiteralType {
    pub fn new(literal_type: BaseLiteralType, value: Number) -> Self {
        Self {
            _literal_type: literal_type,
            value,
        }
    }

    fn create_fresh_type_from_self(
        &self,
        type_checker: &TypeChecker,
        wrapper: &Rc<Type>,
    ) -> Rc<Type> {
        let fresh_type = type_checker.create_number_literal_type(
            self.flags(),
            self.value,
            Some(wrapper.clone()),
        );
        match &*fresh_type {
            Type::LiteralType(literal_type) => {
                literal_type.set_fresh_type(&fresh_type);
            }
            _ => panic!("Expected LiteralType"),
        }
        self.set_fresh_type(&fresh_type);
        self.fresh_type().unwrap().upgrade().unwrap()
    }
}

impl TypeInterface for NumberLiteralType {
    fn flags(&self) -> TypeFlags {
        self._literal_type.flags()
    }
}

impl LiteralTypeInterface for NumberLiteralType {
    fn fresh_type(&self) -> Option<&Weak<Type>> {
        self._literal_type.fresh_type()
    }

    fn set_fresh_type(&self, fresh_type: &Rc<Type>) {
        self._literal_type.set_fresh_type(fresh_type);
    }

    fn get_or_initialize_fresh_type(
        &self,
        type_checker: &TypeChecker,
        wrapper: &Rc<Type>,
    ) -> Rc<Type> {
        if self.fresh_type().is_none() {
            let fresh_type = self.create_fresh_type_from_self(type_checker, wrapper);
            self.set_fresh_type(&fresh_type);
            return self.fresh_type().unwrap().upgrade().unwrap();
        }
        return self.fresh_type().unwrap().upgrade().unwrap();
    }

    fn regular_type(&self) -> Rc<Type> {
        self._literal_type.regular_type()
    }

    fn set_regular_type(&self, regular_type: &Rc<Type>) {
        self._literal_type.set_regular_type(regular_type);
    }
}

impl From<NumberLiteralType> for LiteralType {
    fn from(number_literal_type: NumberLiteralType) -> Self {
        LiteralType::NumberLiteralType(number_literal_type)
    }
}

impl From<NumberLiteralType> for Type {
    fn from(number_literal_type: NumberLiteralType) -> Self {
        Type::LiteralType(LiteralType::NumberLiteralType(number_literal_type))
    }
}

pub trait UnionOrIntersectionTypeInterface: TypeInterface {
    fn types(&self) -> &[Rc<Type>];
}

#[derive(Clone, Debug)]
pub enum UnionOrIntersectionType {
    UnionType(UnionType),
}

impl TypeInterface for UnionOrIntersectionType {
    fn flags(&self) -> TypeFlags {
        match self {
            UnionOrIntersectionType::UnionType(union_type) => union_type.flags(),
        }
    }
}

impl UnionOrIntersectionTypeInterface for UnionOrIntersectionType {
    fn types(&self) -> &[Rc<Type>] {
        match self {
            UnionOrIntersectionType::UnionType(union_type) => union_type.types(),
        }
    }
}

impl From<UnionOrIntersectionType> for Type {
    fn from(union_or_intersection_type: UnionOrIntersectionType) -> Self {
        Type::UnionOrIntersectionType(union_or_intersection_type)
    }
}

#[derive(Clone, Debug)]
pub struct BaseUnionOrIntersectionType {
    pub _type: BaseType,
    pub types: Vec<Rc<Type>>,
}

impl TypeInterface for BaseUnionOrIntersectionType {
    fn flags(&self) -> TypeFlags {
        self._type.flags()
    }
}

impl UnionOrIntersectionTypeInterface for BaseUnionOrIntersectionType {
    fn types(&self) -> &[Rc<Type>] {
        &self.types
    }
}

#[derive(Clone, Debug)]
pub struct UnionType {
    pub _union_or_intersection_type: BaseUnionOrIntersectionType,
}

impl TypeInterface for UnionType {
    fn flags(&self) -> TypeFlags {
        self._union_or_intersection_type.flags()
    }
}

impl UnionOrIntersectionTypeInterface for UnionType {
    fn types(&self) -> &[Rc<Type>] {
        &self._union_or_intersection_type.types
    }
}

impl From<UnionType> for UnionOrIntersectionType {
    fn from(union_type: UnionType) -> Self {
        UnionOrIntersectionType::UnionType(union_type)
    }
}

impl From<UnionType> for Type {
    fn from(union_type: UnionType) -> Self {
        Type::UnionOrIntersectionType(UnionOrIntersectionType::UnionType(union_type))
    }
}

#[derive(Clone, Copy, Eq, PartialEq)]
pub enum Ternary {
    False = 0,
    Unknown = 1,
    Maybe = 3,
    True = -1,
}

#[derive(Debug)]
pub struct ParsedCommandLine {
    pub file_names: Vec<String>,
}

pub struct CreateProgramOptions<'config> {
    pub root_names: &'config [String],
}

#[non_exhaustive]
pub struct CharacterCodes;
#[allow(non_upper_case_globals)]
impl CharacterCodes {
    pub const max_ascii_character: char = '';

    pub const lineFeed: char = '\n';

    pub const space: char = ' ';

    pub const underscore: char = '_';
    pub const dollar_sign: char = '$';

    pub const _0: char = '0';
    pub const _1: char = '1';
    pub const _2: char = '2';
    pub const _3: char = '3';
    pub const _4: char = '4';
    pub const _5: char = '5';
    pub const _6: char = '6';
    pub const _7: char = '7';
    pub const _8: char = '8';
    pub const _9: char = '9';

    pub const a: char = 'a';
    pub const b: char = 'b';
    pub const c: char = 'c';
    pub const d: char = 'd';
    pub const e: char = 'e';
    pub const f: char = 'f';
    pub const g: char = 'g';
    pub const h: char = 'h';
    pub const i: char = 'i';
    pub const j: char = 'j';
    pub const k: char = 'k';
    pub const l: char = 'l';
    pub const m: char = 'm';
    pub const n: char = 'n';
    pub const o: char = 'o';
    pub const p: char = 'p';
    pub const q: char = 'q';
    pub const r: char = 'r';
    pub const s: char = 's';
    pub const t: char = 't';
    pub const u: char = 'u';
    pub const v: char = 'v';
    pub const w: char = 'w';
    pub const x: char = 'x';
    pub const y: char = 'y';
    pub const z: char = 'z';

    pub const A: char = 'A';
    pub const B: char = 'B';
    pub const C: char = 'C';
    pub const D: char = 'D';
    pub const E: char = 'E';
    pub const F: char = 'F';
    pub const G: char = 'G';
    pub const H: char = 'H';
    pub const I: char = 'I';
    pub const J: char = 'J';
    pub const K: char = 'K';
    pub const L: char = 'L';
    pub const M: char = 'M';
    pub const N: char = 'N';
    pub const O: char = 'O';
    pub const P: char = 'P';
    pub const Q: char = 'Q';
    pub const R: char = 'R';
    pub const S: char = 'S';
    pub const T: char = 'T';
    pub const U: char = 'U';
    pub const V: char = 'V';
    pub const W: char = 'W';
    pub const X: char = 'X';
    pub const Y: char = 'Y';
    pub const Z: char = 'Z';

    pub const asterisk: char = '*';
    pub const colon: char = ':';
    pub const equals: char = '=';
    pub const plus: char = '+';
    pub const semicolon: char = ';';
    pub const slash: char = '/';
}

pub trait ModuleResolutionHost {
    fn read_file(&self, file_name: &str) -> Option<String>;
}

pub trait CompilerHost: ModuleResolutionHost {
    fn get_source_file(&self, file_name: &str) -> Option<SourceFile>;
    fn get_current_directory(&self) -> String;
    fn get_canonical_file_name(&self, file_name: &str) -> String;
}

pub struct DiagnosticMessage {
    pub key: &'static str,
    pub category: DiagnosticCategory,
    pub code: u32,
    pub message: &'static str,
}

#[derive(Clone, Debug)]
pub struct DiagnosticMessageChain {
    pub message_text: String,
    pub next: Option<Vec<DiagnosticMessageChain>>,
}

#[derive(Debug)]
pub enum Diagnostic {
    DiagnosticWithLocation(DiagnosticWithLocation),
    DiagnosticWithDetachedLocation(DiagnosticWithDetachedLocation),
}

pub trait DiagnosticInterface: DiagnosticRelatedInformationInterface {}

#[derive(Clone, Debug)]
pub struct BaseDiagnostic {
    _diagnostic_related_information: BaseDiagnosticRelatedInformation,
}

impl BaseDiagnostic {
    pub fn new(diagnostic_related_information: BaseDiagnosticRelatedInformation) -> Self {
        Self {
            _diagnostic_related_information: diagnostic_related_information,
        }
    }
}

impl DiagnosticRelatedInformationInterface for BaseDiagnostic {
    fn file(&self) -> Option<Rc<SourceFile>> {
        self._diagnostic_related_information.file()
    }

    fn start(&self) -> usize {
        self._diagnostic_related_information.start()
    }

    fn length(&self) -> usize {
        self._diagnostic_related_information.length()
    }
}

impl DiagnosticRelatedInformationInterface for Diagnostic {
    fn file(&self) -> Option<Rc<SourceFile>> {
        match self {
            Diagnostic::DiagnosticWithLocation(diagnostic_with_location) => {
                diagnostic_with_location.file()
            }
            Diagnostic::DiagnosticWithDetachedLocation(diagnostic_with_detached_location) => {
                diagnostic_with_detached_location.file()
            }
        }
    }

    fn start(&self) -> usize {
        match self {
            Diagnostic::DiagnosticWithLocation(diagnostic_with_location) => {
                diagnostic_with_location.start()
            }
            Diagnostic::DiagnosticWithDetachedLocation(diagnostic_with_detached_location) => {
                diagnostic_with_detached_location.start()
            }
        }
    }

    fn length(&self) -> usize {
        match self {
            Diagnostic::DiagnosticWithLocation(diagnostic_with_location) => {
                diagnostic_with_location.length()
            }
            Diagnostic::DiagnosticWithDetachedLocation(diagnostic_with_detached_location) => {
                diagnostic_with_detached_location.length()
            }
        }
    }
}

impl DiagnosticInterface for Diagnostic {}

pub trait DiagnosticRelatedInformationInterface {
    fn file(&self) -> Option<Rc<SourceFile>>;
    fn start(&self) -> usize;
    fn length(&self) -> usize;
}

#[derive(Clone, Debug)]
pub struct BaseDiagnosticRelatedInformation {
    pub file: Option<Rc<SourceFile>>,
    pub start: usize,
    pub length: usize,
}

impl DiagnosticRelatedInformationInterface for BaseDiagnosticRelatedInformation {
    fn file(&self) -> Option<Rc<SourceFile>> {
        self.file.clone()
    }

    fn start(&self) -> usize {
        self.start
    }

    fn length(&self) -> usize {
        self.length
    }
}

#[derive(Clone, Debug)]
pub struct DiagnosticWithLocation {
    pub _diagnostic: BaseDiagnostic,
}

impl DiagnosticWithLocation {
    pub fn file_unwrapped(&self) -> Rc<SourceFile> {
        self.file().unwrap()
    }
}

impl DiagnosticRelatedInformationInterface for DiagnosticWithLocation {
    fn file(&self) -> Option<Rc<SourceFile>> {
        self._diagnostic.file()
    }

    fn start(&self) -> usize {
        self._diagnostic.start()
    }

    fn length(&self) -> usize {
        self._diagnostic.length()
    }
}

impl DiagnosticInterface for DiagnosticWithLocation {}

impl From<DiagnosticWithLocation> for Diagnostic {
    fn from(diagnostic_with_location: DiagnosticWithLocation) -> Self {
        Diagnostic::DiagnosticWithLocation(diagnostic_with_location)
    }
}

#[derive(Debug)]
pub struct DiagnosticWithDetachedLocation {
    pub _diagnostic: BaseDiagnostic,
    pub file_name: String,
}

impl DiagnosticRelatedInformationInterface for DiagnosticWithDetachedLocation {
    fn file(&self) -> Option<Rc<SourceFile>> {
        self._diagnostic.file()
    }

    fn start(&self) -> usize {
        self._diagnostic.start()
    }

    fn length(&self) -> usize {
        self._diagnostic.length()
    }
}

impl DiagnosticInterface for DiagnosticWithDetachedLocation {}

impl From<DiagnosticWithDetachedLocation> for Diagnostic {
    fn from(diagnostic_with_detached_location: DiagnosticWithDetachedLocation) -> Self {
        Diagnostic::DiagnosticWithDetachedLocation(diagnostic_with_detached_location)
    }
}

pub enum DiagnosticCategory {
    Warning,
    Error,
    Suggestion,
    Message,
}

pub struct NodeFactory {}

pub trait ModuleSpecifierResolutionHost {}

pub struct TextSpan {
    pub start: usize,
    pub length: usize,
}

pub struct DiagnosticCollection {
    pub file_diagnostics: HashMap<String, SortedArray<Rc<Diagnostic>>>,
}<|MERGE_RESOLUTION|>--- conflicted
+++ resolved
@@ -149,187 +149,6 @@
     }
 }
 
-<<<<<<< HEAD
-impl ReadonlyTextRange for Node {
-    fn pos(&self) -> usize {
-        match self {
-            Node::BaseNode(base_node) => base_node.pos(),
-            Node::VariableDeclaration(variable_declaration) => variable_declaration.pos(),
-            Node::VariableDeclarationList(variable_declaration_list) => {
-                variable_declaration_list.pos()
-            }
-            Node::TypeNode(type_node) => type_node.pos(),
-            Node::Expression(expression) => expression.pos(),
-            Node::Statement(statement) => statement.pos(),
-            Node::SourceFile(source_file) => source_file.pos(),
-        }
-    }
-
-    fn set_pos(&self, pos: usize) {
-        match self {
-            Node::BaseNode(base_node) => base_node.set_pos(pos),
-            Node::VariableDeclaration(variable_declaration) => variable_declaration.set_pos(pos),
-            Node::VariableDeclarationList(variable_declaration_list) => {
-                variable_declaration_list.set_pos(pos)
-            }
-            Node::TypeNode(type_node) => type_node.set_pos(pos),
-            Node::Expression(expression) => expression.set_pos(pos),
-            Node::Statement(statement) => statement.set_pos(pos),
-            Node::SourceFile(source_file) => source_file.set_pos(pos),
-        }
-    }
-
-    fn end(&self) -> usize {
-        match self {
-            Node::BaseNode(base_node) => base_node.end(),
-            Node::VariableDeclaration(variable_declaration) => variable_declaration.end(),
-            Node::VariableDeclarationList(variable_declaration_list) => {
-                variable_declaration_list.end()
-            }
-            Node::TypeNode(type_node) => type_node.end(),
-            Node::Expression(expression) => expression.end(),
-            Node::Statement(statement) => statement.end(),
-            Node::SourceFile(source_file) => source_file.end(),
-        }
-    }
-
-    fn set_end(&self, end: usize) {
-        match self {
-            Node::BaseNode(base_node) => base_node.set_end(end),
-            Node::VariableDeclaration(variable_declaration) => variable_declaration.set_end(end),
-            Node::VariableDeclarationList(variable_declaration_list) => {
-                variable_declaration_list.set_end(end)
-            }
-            Node::TypeNode(type_node) => type_node.set_end(end),
-            Node::Expression(expression) => expression.set_end(end),
-            Node::Statement(statement) => statement.set_end(end),
-            Node::SourceFile(source_file) => source_file.set_end(end),
-        }
-    }
-}
-
-impl NodeInterface for Node {
-    fn kind(&self) -> SyntaxKind {
-        match self {
-            Node::BaseNode(base_node) => base_node.kind(),
-            Node::VariableDeclaration(variable_declaration) => variable_declaration.kind(),
-            Node::VariableDeclarationList(variable_declaration_list) => {
-                variable_declaration_list.kind()
-            }
-            Node::TypeNode(type_node) => type_node.kind(),
-            Node::Expression(expression) => expression.kind(),
-            Node::Statement(statement) => statement.kind(),
-            Node::SourceFile(source_file) => source_file.kind(),
-        }
-    }
-
-    fn parent(&self) -> Rc<Node> {
-        match self {
-            Node::BaseNode(base_node) => base_node.parent(),
-            Node::VariableDeclaration(variable_declaration) => variable_declaration.parent(),
-            Node::VariableDeclarationList(variable_declaration_list) => {
-                variable_declaration_list.parent()
-            }
-            Node::TypeNode(type_node) => type_node.parent(),
-            Node::Expression(expression) => expression.parent(),
-            Node::Statement(statement) => statement.parent(),
-            Node::SourceFile(source_file) => source_file.parent(),
-        }
-    }
-
-    fn set_parent(&self, parent: Rc<Node>) {
-        match self {
-            Node::BaseNode(base_node) => base_node.set_parent(parent),
-            Node::VariableDeclaration(variable_declaration) => {
-                variable_declaration.set_parent(parent)
-            }
-            Node::VariableDeclarationList(variable_declaration_list) => {
-                variable_declaration_list.set_parent(parent)
-            }
-            Node::TypeNode(type_node) => type_node.set_parent(parent),
-            Node::Expression(expression) => expression.set_parent(parent),
-            Node::Statement(statement) => statement.set_parent(parent),
-            Node::SourceFile(source_file) => source_file.set_parent(parent),
-        }
-    }
-
-    fn maybe_symbol(&self) -> Option<Rc<Symbol>> {
-        match self {
-            Node::BaseNode(base_node) => base_node.maybe_symbol(),
-            Node::VariableDeclaration(variable_declaration) => variable_declaration.maybe_symbol(),
-            Node::VariableDeclarationList(variable_declaration_list) => {
-                variable_declaration_list.maybe_symbol()
-            }
-            Node::TypeNode(type_node) => type_node.maybe_symbol(),
-            Node::Expression(expression) => expression.maybe_symbol(),
-            Node::Statement(statement) => statement.maybe_symbol(),
-            Node::SourceFile(source_file) => source_file.maybe_symbol(),
-        }
-    }
-
-    fn symbol(&self) -> Rc<Symbol> {
-        match self {
-            Node::BaseNode(base_node) => base_node.symbol(),
-            Node::VariableDeclaration(variable_declaration) => variable_declaration.symbol(),
-            Node::VariableDeclarationList(variable_declaration_list) => {
-                variable_declaration_list.symbol()
-            }
-            Node::TypeNode(type_node) => type_node.symbol(),
-            Node::Expression(expression) => expression.symbol(),
-            Node::Statement(statement) => statement.symbol(),
-            Node::SourceFile(source_file) => source_file.symbol(),
-        }
-    }
-
-    fn set_symbol(&self, symbol: Rc<Symbol>) {
-        match self {
-            Node::BaseNode(base_node) => base_node.set_symbol(symbol),
-            Node::VariableDeclaration(variable_declaration) => {
-                variable_declaration.set_symbol(symbol)
-            }
-            Node::VariableDeclarationList(variable_declaration_list) => {
-                variable_declaration_list.set_symbol(symbol)
-            }
-            Node::TypeNode(type_node) => type_node.set_symbol(symbol),
-            Node::Expression(expression) => expression.set_symbol(symbol),
-            Node::Statement(statement) => statement.set_symbol(symbol),
-            Node::SourceFile(source_file) => source_file.set_symbol(symbol),
-        }
-    }
-
-    fn locals(&self) -> MappedRwLockWriteGuard<SymbolTable> {
-        match self {
-            Node::BaseNode(base_node) => base_node.locals(),
-            Node::VariableDeclaration(variable_declaration) => variable_declaration.locals(),
-            Node::VariableDeclarationList(variable_declaration_list) => {
-                variable_declaration_list.locals()
-            }
-            Node::TypeNode(type_node) => type_node.locals(),
-            Node::Expression(expression) => expression.locals(),
-            Node::Statement(statement) => statement.locals(),
-            Node::SourceFile(source_file) => source_file.locals(),
-        }
-    }
-
-    fn set_locals(&self, locals: SymbolTable) {
-        match self {
-            Node::BaseNode(base_node) => base_node.set_locals(locals),
-            Node::VariableDeclaration(variable_declaration) => {
-                variable_declaration.set_locals(locals)
-            }
-            Node::VariableDeclarationList(variable_declaration_list) => {
-                variable_declaration_list.set_locals(locals)
-            }
-            Node::TypeNode(type_node) => type_node.set_locals(locals),
-            Node::Expression(expression) => expression.set_locals(locals),
-            Node::Statement(statement) => statement.set_locals(locals),
-            Node::SourceFile(source_file) => source_file.set_locals(locals),
-        }
-    }
-}
-
-=======
->>>>>>> d412ec6d
 #[derive(Debug)]
 pub struct BaseNode {
     pub kind: SyntaxKind,
@@ -501,61 +320,6 @@
     }
 }
 
-<<<<<<< HEAD
-impl NodeInterface for Identifier {
-    fn kind(&self) -> SyntaxKind {
-        self._node.kind
-    }
-
-    fn parent(&self) -> Rc<Node> {
-        self._node.parent()
-    }
-
-    fn set_parent(&self, parent: Rc<Node>) {
-        self._node.set_parent(parent)
-    }
-
-    fn maybe_symbol(&self) -> Option<Rc<Symbol>> {
-        self._node.maybe_symbol()
-    }
-
-    fn symbol(&self) -> Rc<Symbol> {
-        self._node.symbol()
-    }
-
-    fn set_symbol(&self, symbol: Rc<Symbol>) {
-        self._node.set_symbol(symbol);
-    }
-
-    fn locals(&self) -> MappedRwLockWriteGuard<SymbolTable> {
-        self._node.locals()
-    }
-
-    fn set_locals(&self, locals: SymbolTable) {
-        self._node.set_locals(locals)
-    }
-}
-
-impl ReadonlyTextRange for Identifier {
-    fn pos(&self) -> usize {
-        self._node.pos()
-    }
-
-    fn set_pos(&self, pos: usize) {
-        self._node.set_pos(pos);
-    }
-
-    fn end(&self) -> usize {
-        self._node.end()
-    }
-
-    fn set_end(&self, end: usize) {
-        self._node.set_end(end);
-    }
-}
-
-=======
->>>>>>> d412ec6d
 impl MemberNameInterface for Identifier {
     fn escaped_text(&self) -> __String {
         self.escaped_text.clone()
@@ -587,61 +351,6 @@
     }
 }
 
-<<<<<<< HEAD
-impl NodeInterface for BaseNamedDeclaration {
-    fn kind(&self) -> SyntaxKind {
-        self._node.kind()
-    }
-
-    fn parent(&self) -> Rc<Node> {
-        self._node.parent()
-    }
-
-    fn set_parent(&self, parent: Rc<Node>) {
-        self._node.set_parent(parent)
-    }
-
-    fn maybe_symbol(&self) -> Option<Rc<Symbol>> {
-        self._node.maybe_symbol()
-    }
-
-    fn symbol(&self) -> Rc<Symbol> {
-        self._node.symbol()
-    }
-
-    fn set_symbol(&self, symbol: Rc<Symbol>) {
-        self._node.set_symbol(symbol);
-    }
-
-    fn locals(&self) -> MappedRwLockWriteGuard<SymbolTable> {
-        self._node.locals()
-    }
-
-    fn set_locals(&self, locals: SymbolTable) {
-        self._node.set_locals(locals)
-    }
-}
-
-impl ReadonlyTextRange for BaseNamedDeclaration {
-    fn pos(&self) -> usize {
-        self._node.pos()
-    }
-
-    fn set_pos(&self, pos: usize) {
-        self._node.set_pos(pos);
-    }
-
-    fn end(&self) -> usize {
-        self._node.end()
-    }
-
-    fn set_end(&self, end: usize) {
-        self._node.set_end(end);
-    }
-}
-
-=======
->>>>>>> d412ec6d
 impl NamedDeclarationInterface for BaseNamedDeclaration {
     fn name(&self) -> Rc<Node> {
         self.name.as_ref().unwrap().clone()
@@ -676,61 +385,6 @@
     }
 }
 
-<<<<<<< HEAD
-impl NodeInterface for BaseBindingLikeDeclaration {
-    fn kind(&self) -> SyntaxKind {
-        self._named_declaration.kind()
-    }
-
-    fn parent(&self) -> Rc<Node> {
-        self._named_declaration.parent()
-    }
-
-    fn set_parent(&self, parent: Rc<Node>) {
-        self._named_declaration.set_parent(parent)
-    }
-
-    fn maybe_symbol(&self) -> Option<Rc<Symbol>> {
-        self._named_declaration.maybe_symbol()
-    }
-
-    fn symbol(&self) -> Rc<Symbol> {
-        self._named_declaration.symbol()
-    }
-
-    fn set_symbol(&self, symbol: Rc<Symbol>) {
-        self._named_declaration.set_symbol(symbol);
-    }
-
-    fn locals(&self) -> MappedRwLockWriteGuard<SymbolTable> {
-        self._named_declaration.locals()
-    }
-
-    fn set_locals(&self, locals: SymbolTable) {
-        self._named_declaration.set_locals(locals)
-    }
-}
-
-impl ReadonlyTextRange for BaseBindingLikeDeclaration {
-    fn pos(&self) -> usize {
-        self._named_declaration.pos()
-    }
-
-    fn set_pos(&self, pos: usize) {
-        self._named_declaration.set_pos(pos);
-    }
-
-    fn end(&self) -> usize {
-        self._named_declaration.end()
-    }
-
-    fn set_end(&self, end: usize) {
-        self._named_declaration.set_end(end);
-    }
-}
-
-=======
->>>>>>> d412ec6d
 impl NamedDeclarationInterface for BaseBindingLikeDeclaration {
     fn name(&self) -> Rc<Node> {
         self._named_declaration.name()
@@ -777,61 +431,6 @@
     }
 }
 
-<<<<<<< HEAD
-impl NodeInterface for BaseVariableLikeDeclaration {
-    fn kind(&self) -> SyntaxKind {
-        self._binding_like_declaration.kind()
-    }
-
-    fn parent(&self) -> Rc<Node> {
-        self._binding_like_declaration.parent()
-    }
-
-    fn set_parent(&self, parent: Rc<Node>) {
-        self._binding_like_declaration.set_parent(parent)
-    }
-
-    fn maybe_symbol(&self) -> Option<Rc<Symbol>> {
-        self._binding_like_declaration.maybe_symbol()
-    }
-
-    fn symbol(&self) -> Rc<Symbol> {
-        self._binding_like_declaration.symbol()
-    }
-
-    fn set_symbol(&self, symbol: Rc<Symbol>) {
-        self._binding_like_declaration.set_symbol(symbol);
-    }
-
-    fn locals(&self) -> MappedRwLockWriteGuard<SymbolTable> {
-        self._binding_like_declaration.locals()
-    }
-
-    fn set_locals(&self, locals: SymbolTable) {
-        self._binding_like_declaration.set_locals(locals)
-    }
-}
-
-impl ReadonlyTextRange for BaseVariableLikeDeclaration {
-    fn pos(&self) -> usize {
-        self._binding_like_declaration.pos()
-    }
-
-    fn set_pos(&self, pos: usize) {
-        self._binding_like_declaration.set_pos(pos);
-    }
-
-    fn end(&self) -> usize {
-        self._binding_like_declaration.end()
-    }
-
-    fn set_end(&self, end: usize) {
-        self._binding_like_declaration.set_end(end);
-    }
-}
-
-=======
->>>>>>> d412ec6d
 impl NamedDeclarationInterface for BaseVariableLikeDeclaration {
     fn name(&self) -> Rc<Node> {
         self._binding_like_declaration.name()
@@ -880,61 +479,6 @@
     }
 }
 
-<<<<<<< HEAD
-impl NodeInterface for VariableDeclaration {
-    fn kind(&self) -> SyntaxKind {
-        self._variable_like_declaration.kind()
-    }
-
-    fn parent(&self) -> Rc<Node> {
-        self._variable_like_declaration.parent()
-    }
-
-    fn set_parent(&self, parent: Rc<Node>) {
-        self._variable_like_declaration.set_parent(parent)
-    }
-
-    fn maybe_symbol(&self) -> Option<Rc<Symbol>> {
-        self._variable_like_declaration.maybe_symbol()
-    }
-
-    fn symbol(&self) -> Rc<Symbol> {
-        self._variable_like_declaration.symbol()
-    }
-
-    fn set_symbol(&self, symbol: Rc<Symbol>) {
-        self._variable_like_declaration.set_symbol(symbol);
-    }
-
-    fn locals(&self) -> MappedRwLockWriteGuard<SymbolTable> {
-        self._variable_like_declaration.locals()
-    }
-
-    fn set_locals(&self, locals: SymbolTable) {
-        self._variable_like_declaration.set_locals(locals)
-    }
-}
-
-impl ReadonlyTextRange for VariableDeclaration {
-    fn pos(&self) -> usize {
-        self._variable_like_declaration.pos()
-    }
-
-    fn set_pos(&self, pos: usize) {
-        self._variable_like_declaration.set_pos(pos);
-    }
-
-    fn end(&self) -> usize {
-        self._variable_like_declaration.end()
-    }
-
-    fn set_end(&self, end: usize) {
-        self._variable_like_declaration.set_end(end);
-    }
-}
-
-=======
->>>>>>> d412ec6d
 impl NamedDeclarationInterface for VariableDeclaration {
     fn name(&self) -> Rc<Node> {
         self._variable_like_declaration.name()
@@ -1001,63 +545,6 @@
     fn from(identifier: Identifier) -> Self {
         Expression::Identifier(identifier)
     }
-<<<<<<< HEAD
-
-    fn set_parent(&self, parent: Rc<Node>) {
-        self._node.set_parent(parent)
-    }
-
-    fn maybe_symbol(&self) -> Option<Rc<Symbol>> {
-        self._node.maybe_symbol()
-    }
-
-    fn symbol(&self) -> Rc<Symbol> {
-        self._node.symbol()
-    }
-
-    fn set_symbol(&self, symbol: Rc<Symbol>) {
-        self._node.set_symbol(symbol);
-    }
-
-    fn locals(&self) -> MappedRwLockWriteGuard<SymbolTable> {
-        self._node.locals()
-    }
-
-    fn set_locals(&self, locals: SymbolTable) {
-        self._node.set_locals(locals)
-    }
-}
-
-impl ReadonlyTextRange for VariableDeclarationList {
-    fn pos(&self) -> usize {
-        self._node.pos()
-    }
-
-    fn set_pos(&self, pos: usize) {
-        self._node.set_pos(pos);
-    }
-
-    fn end(&self) -> usize {
-        self._node.end()
-    }
-
-    fn set_end(&self, end: usize) {
-        self._node.set_end(end);
-    }
-}
-
-impl From<VariableDeclarationList> for Node {
-    fn from(variable_declaration_list: VariableDeclarationList) -> Self {
-        Node::VariableDeclarationList(variable_declaration_list)
-    }
-}
-
-impl From<Identifier> for Expression {
-    fn from(identifier: Identifier) -> Self {
-        Expression::Identifier(identifier)
-    }
-=======
->>>>>>> d412ec6d
 }
 
 impl From<Identifier> for Node {
@@ -1072,85 +559,6 @@
     KeywordTypeNode(KeywordTypeNode),
 }
 
-<<<<<<< HEAD
-impl NodeInterface for TypeNode {
-    fn kind(&self) -> SyntaxKind {
-        match self {
-            TypeNode::KeywordTypeNode(keyword_type_node) => keyword_type_node.kind(),
-        }
-    }
-
-    fn parent(&self) -> Rc<Node> {
-        match self {
-            TypeNode::KeywordTypeNode(keyword_type_node) => keyword_type_node.parent(),
-        }
-    }
-
-    fn set_parent(&self, parent: Rc<Node>) {
-        match self {
-            TypeNode::KeywordTypeNode(keyword_type_node) => keyword_type_node.set_parent(parent),
-        }
-    }
-
-    fn maybe_symbol(&self) -> Option<Rc<Symbol>> {
-        match self {
-            TypeNode::KeywordTypeNode(keyword_type_node) => keyword_type_node.maybe_symbol(),
-        }
-    }
-
-    fn symbol(&self) -> Rc<Symbol> {
-        match self {
-            TypeNode::KeywordTypeNode(keyword_type_node) => keyword_type_node.symbol(),
-        }
-    }
-
-    fn set_symbol(&self, symbol: Rc<Symbol>) {
-        match self {
-            TypeNode::KeywordTypeNode(keyword_type_node) => keyword_type_node.set_symbol(symbol),
-        }
-    }
-
-    fn locals(&self) -> MappedRwLockWriteGuard<SymbolTable> {
-        match self {
-            TypeNode::KeywordTypeNode(keyword_type_node) => keyword_type_node.locals(),
-        }
-    }
-
-    fn set_locals(&self, locals: SymbolTable) {
-        match self {
-            TypeNode::KeywordTypeNode(keyword_type_node) => keyword_type_node.set_locals(locals),
-        }
-    }
-}
-
-impl ReadonlyTextRange for TypeNode {
-    fn pos(&self) -> usize {
-        match self {
-            TypeNode::KeywordTypeNode(keyword_type_node) => keyword_type_node.pos(),
-        }
-    }
-
-    fn set_pos(&self, pos: usize) {
-        match self {
-            TypeNode::KeywordTypeNode(keyword_type_node) => keyword_type_node.set_pos(pos),
-        }
-    }
-
-    fn end(&self) -> usize {
-        match self {
-            TypeNode::KeywordTypeNode(keyword_type_node) => keyword_type_node.end(),
-        }
-    }
-
-    fn set_end(&self, end: usize) {
-        match self {
-            TypeNode::KeywordTypeNode(keyword_type_node) => keyword_type_node.set_end(end),
-        }
-    }
-}
-
-=======
->>>>>>> d412ec6d
 impl From<TypeNode> for Node {
     fn from(type_node: TypeNode) -> Self {
         Node::TypeNode(type_node)
@@ -1169,61 +577,6 @@
     }
 }
 
-<<<<<<< HEAD
-impl NodeInterface for KeywordTypeNode {
-    fn kind(&self) -> SyntaxKind {
-        self._node.kind()
-    }
-
-    fn parent(&self) -> Rc<Node> {
-        self._node.parent()
-    }
-
-    fn set_parent(&self, parent: Rc<Node>) {
-        self._node.set_parent(parent)
-    }
-
-    fn maybe_symbol(&self) -> Option<Rc<Symbol>> {
-        self._node.maybe_symbol()
-    }
-
-    fn symbol(&self) -> Rc<Symbol> {
-        self._node.symbol()
-    }
-
-    fn set_symbol(&self, symbol: Rc<Symbol>) {
-        self._node.set_symbol(symbol);
-    }
-
-    fn locals(&self) -> MappedRwLockWriteGuard<SymbolTable> {
-        self._node.locals()
-    }
-
-    fn set_locals(&self, locals: SymbolTable) {
-        self._node.set_locals(locals)
-    }
-}
-
-impl ReadonlyTextRange for KeywordTypeNode {
-    fn pos(&self) -> usize {
-        self._node.pos()
-    }
-
-    fn set_pos(&self, pos: usize) {
-        self._node.set_pos(pos);
-    }
-
-    fn end(&self) -> usize {
-        self._node.end()
-    }
-
-    fn set_end(&self, end: usize) {
-        self._node.set_end(end);
-    }
-}
-
-=======
->>>>>>> d412ec6d
 impl From<KeywordTypeNode> for TypeNode {
     fn from(keyword_type_node: KeywordTypeNode) -> Self {
         TypeNode::KeywordTypeNode(keyword_type_node)
@@ -1246,157 +599,6 @@
     LiteralLikeNode(LiteralLikeNode),
 }
 
-<<<<<<< HEAD
-impl NodeInterface for Expression {
-    fn kind(&self) -> SyntaxKind {
-        match self {
-            Expression::TokenExpression(token_expression) => token_expression.kind(),
-            Expression::Identifier(identifier) => identifier.kind(),
-            Expression::PrefixUnaryExpression(prefix_unary_expression) => {
-                prefix_unary_expression.kind()
-            }
-            Expression::BinaryExpression(binary_expression) => binary_expression.kind(),
-            Expression::LiteralLikeNode(literal_like_node) => literal_like_node.kind(),
-        }
-    }
-
-    fn parent(&self) -> Rc<Node> {
-        match self {
-            Expression::TokenExpression(token_expression) => token_expression.parent(),
-            Expression::Identifier(identifier) => identifier.parent(),
-            Expression::PrefixUnaryExpression(prefix_unary_expression) => {
-                prefix_unary_expression.parent()
-            }
-            Expression::BinaryExpression(binary_expression) => binary_expression.parent(),
-            Expression::LiteralLikeNode(literal_like_node) => literal_like_node.parent(),
-        }
-    }
-
-    fn set_parent(&self, parent: Rc<Node>) {
-        match self {
-            Expression::TokenExpression(token_expression) => token_expression.set_parent(parent),
-            Expression::Identifier(identifier) => identifier.set_parent(parent),
-            Expression::PrefixUnaryExpression(prefix_unary_expression) => {
-                prefix_unary_expression.set_parent(parent)
-            }
-            Expression::BinaryExpression(binary_expression) => binary_expression.set_parent(parent),
-            Expression::LiteralLikeNode(literal_like_node) => literal_like_node.set_parent(parent),
-        }
-    }
-
-    fn maybe_symbol(&self) -> Option<Rc<Symbol>> {
-        match self {
-            Expression::TokenExpression(token_expression) => token_expression.maybe_symbol(),
-            Expression::Identifier(identifier) => identifier.maybe_symbol(),
-            Expression::PrefixUnaryExpression(prefix_unary_expression) => {
-                prefix_unary_expression.maybe_symbol()
-            }
-            Expression::BinaryExpression(binary_expression) => binary_expression.maybe_symbol(),
-            Expression::LiteralLikeNode(literal_like_node) => literal_like_node.maybe_symbol(),
-        }
-    }
-
-    fn symbol(&self) -> Rc<Symbol> {
-        match self {
-            Expression::TokenExpression(token_expression) => token_expression.symbol(),
-            Expression::Identifier(identifier) => identifier.symbol(),
-            Expression::PrefixUnaryExpression(prefix_unary_expression) => {
-                prefix_unary_expression.symbol()
-            }
-            Expression::BinaryExpression(binary_expression) => binary_expression.symbol(),
-            Expression::LiteralLikeNode(literal_like_node) => literal_like_node.symbol(),
-        }
-    }
-
-    fn set_symbol(&self, symbol: Rc<Symbol>) {
-        match self {
-            Expression::TokenExpression(token_expression) => token_expression.set_symbol(symbol),
-            Expression::Identifier(identifier) => identifier.set_symbol(symbol),
-            Expression::PrefixUnaryExpression(prefix_unary_expression) => {
-                prefix_unary_expression.set_symbol(symbol)
-            }
-            Expression::BinaryExpression(binary_expression) => binary_expression.set_symbol(symbol),
-            Expression::LiteralLikeNode(literal_like_node) => literal_like_node.set_symbol(symbol),
-        }
-    }
-
-    fn locals(&self) -> MappedRwLockWriteGuard<SymbolTable> {
-        match self {
-            Expression::TokenExpression(token_expression) => token_expression.locals(),
-            Expression::Identifier(identifier) => identifier.locals(),
-            Expression::PrefixUnaryExpression(prefix_unary_expression) => {
-                prefix_unary_expression.locals()
-            }
-            Expression::BinaryExpression(binary_expression) => binary_expression.locals(),
-            Expression::LiteralLikeNode(literal_like_node) => literal_like_node.locals(),
-        }
-    }
-
-    fn set_locals(&self, locals: SymbolTable) {
-        match self {
-            Expression::TokenExpression(token_expression) => token_expression.set_locals(locals),
-            Expression::Identifier(identifier) => identifier.set_locals(locals),
-            Expression::PrefixUnaryExpression(prefix_unary_expression) => {
-                prefix_unary_expression.set_locals(locals)
-            }
-            Expression::BinaryExpression(binary_expression) => binary_expression.set_locals(locals),
-            Expression::LiteralLikeNode(literal_like_node) => literal_like_node.set_locals(locals),
-        }
-    }
-}
-
-impl ReadonlyTextRange for Expression {
-    fn pos(&self) -> usize {
-        match self {
-            Expression::TokenExpression(token_expression) => token_expression.pos(),
-            Expression::Identifier(identifier) => identifier.pos(),
-            Expression::PrefixUnaryExpression(prefix_unary_expression) => {
-                prefix_unary_expression.pos()
-            }
-            Expression::BinaryExpression(binary_expression) => binary_expression.pos(),
-            Expression::LiteralLikeNode(literal_like_node) => literal_like_node.pos(),
-        }
-    }
-
-    fn set_pos(&self, pos: usize) {
-        match self {
-            Expression::TokenExpression(token_expression) => token_expression.set_pos(pos),
-            Expression::Identifier(identifier) => identifier.set_pos(pos),
-            Expression::PrefixUnaryExpression(prefix_unary_expression) => {
-                prefix_unary_expression.set_pos(pos)
-            }
-            Expression::BinaryExpression(binary_expression) => binary_expression.set_pos(pos),
-            Expression::LiteralLikeNode(literal_like_node) => literal_like_node.set_pos(pos),
-        }
-    }
-
-    fn end(&self) -> usize {
-        match self {
-            Expression::TokenExpression(token_expression) => token_expression.end(),
-            Expression::Identifier(identifier) => identifier.end(),
-            Expression::PrefixUnaryExpression(prefix_unary_expression) => {
-                prefix_unary_expression.end()
-            }
-            Expression::BinaryExpression(binary_expression) => binary_expression.end(),
-            Expression::LiteralLikeNode(literal_like_node) => literal_like_node.end(),
-        }
-    }
-
-    fn set_end(&self, end: usize) {
-        match self {
-            Expression::TokenExpression(token_expression) => token_expression.set_end(end),
-            Expression::Identifier(identifier) => identifier.set_end(end),
-            Expression::PrefixUnaryExpression(prefix_unary_expression) => {
-                prefix_unary_expression.set_end(end)
-            }
-            Expression::BinaryExpression(binary_expression) => binary_expression.set_end(end),
-            Expression::LiteralLikeNode(literal_like_node) => literal_like_node.set_end(end),
-        }
-    }
-}
-
-=======
->>>>>>> d412ec6d
 impl From<Expression> for Node {
     fn from(expression: Expression) -> Self {
         Node::Expression(expression)
@@ -1427,61 +629,6 @@
     }
 }
 
-<<<<<<< HEAD
-impl NodeInterface for PrefixUnaryExpression {
-    fn kind(&self) -> SyntaxKind {
-        self._node.kind()
-    }
-
-    fn parent(&self) -> Rc<Node> {
-        self._node.parent()
-    }
-
-    fn set_parent(&self, parent: Rc<Node>) {
-        self._node.set_parent(parent)
-    }
-
-    fn maybe_symbol(&self) -> Option<Rc<Symbol>> {
-        self._node.maybe_symbol()
-    }
-
-    fn symbol(&self) -> Rc<Symbol> {
-        self._node.symbol()
-    }
-
-    fn set_symbol(&self, symbol: Rc<Symbol>) {
-        self._node.set_symbol(symbol);
-    }
-
-    fn locals(&self) -> MappedRwLockWriteGuard<SymbolTable> {
-        self._node.locals()
-    }
-
-    fn set_locals(&self, locals: SymbolTable) {
-        self._node.set_locals(locals)
-    }
-}
-
-impl ReadonlyTextRange for PrefixUnaryExpression {
-    fn pos(&self) -> usize {
-        self._node.pos()
-    }
-
-    fn set_pos(&self, pos: usize) {
-        self._node.set_pos(pos);
-    }
-
-    fn end(&self) -> usize {
-        self._node.end()
-    }
-
-    fn set_end(&self, end: usize) {
-        self._node.set_end(end);
-    }
-}
-
-=======
->>>>>>> d412ec6d
 impl From<PrefixUnaryExpression> for Expression {
     fn from(prefix_unary_expression: PrefixUnaryExpression) -> Self {
         Expression::PrefixUnaryExpression(prefix_unary_expression)
@@ -1526,112 +673,6 @@
     pub text: String,
 }
 
-<<<<<<< HEAD
-    fn maybe_symbol(&self) -> Option<Rc<Symbol>> {
-        self._node.maybe_symbol()
-    }
-
-    fn symbol(&self) -> Rc<Symbol> {
-        self._node.symbol()
-    }
-
-    fn set_symbol(&self, symbol: Rc<Symbol>) {
-        self._node.set_symbol(symbol);
-    }
-
-    fn locals(&self) -> MappedRwLockWriteGuard<SymbolTable> {
-        self._node.locals()
-    }
-
-    fn set_locals(&self, locals: SymbolTable) {
-        self._node.set_locals(locals)
-    }
-}
-
-impl ReadonlyTextRange for BinaryExpression {
-    fn pos(&self) -> usize {
-        self._node.pos()
-    }
-
-    fn set_pos(&self, pos: usize) {
-        self._node.set_pos(pos);
-    }
-
-    fn end(&self) -> usize {
-        self._node.end()
-    }
-
-    fn set_end(&self, end: usize) {
-        self._node.set_end(end);
-    }
-}
-
-impl From<BinaryExpression> for Expression {
-    fn from(binary_expression: BinaryExpression) -> Self {
-        Expression::BinaryExpression(binary_expression)
-    }
-}
-
-#[derive(Debug)]
-pub struct BaseLiteralLikeNode {
-    pub _node: BaseNode,
-    pub text: String,
-}
-
-impl NodeInterface for BaseLiteralLikeNode {
-    fn kind(&self) -> SyntaxKind {
-        self._node.kind()
-    }
-
-    fn parent(&self) -> Rc<Node> {
-        self._node.parent()
-    }
-
-    fn set_parent(&self, parent: Rc<Node>) {
-        self._node.set_parent(parent)
-    }
-
-    fn maybe_symbol(&self) -> Option<Rc<Symbol>> {
-        self._node.maybe_symbol()
-    }
-
-    fn symbol(&self) -> Rc<Symbol> {
-        self._node.symbol()
-    }
-
-    fn set_symbol(&self, symbol: Rc<Symbol>) {
-        self._node.set_symbol(symbol);
-    }
-
-    fn locals(&self) -> MappedRwLockWriteGuard<SymbolTable> {
-        self._node.locals()
-    }
-
-    fn set_locals(&self, locals: SymbolTable) {
-        self._node.set_locals(locals)
-    }
-}
-
-impl ReadonlyTextRange for BaseLiteralLikeNode {
-    fn pos(&self) -> usize {
-        self._node.pos()
-    }
-
-    fn set_pos(&self, pos: usize) {
-        self._node.set_pos(pos);
-    }
-
-    fn end(&self) -> usize {
-        self._node.end()
-    }
-
-    fn set_end(&self, end: usize) {
-        self._node.set_end(end);
-    }
-}
-
-=======
->>>>>>> d412ec6d
 pub trait LiteralLikeNodeInterface {
     fn text(&self) -> &str;
 }
@@ -1642,85 +683,6 @@
     NumericLiteral(NumericLiteral),
 }
 
-<<<<<<< HEAD
-impl NodeInterface for LiteralLikeNode {
-    fn kind(&self) -> SyntaxKind {
-        match self {
-            LiteralLikeNode::NumericLiteral(numeric_literal) => numeric_literal.kind(),
-        }
-    }
-
-    fn parent(&self) -> Rc<Node> {
-        match self {
-            LiteralLikeNode::NumericLiteral(numeric_literal) => numeric_literal.parent(),
-        }
-    }
-
-    fn set_parent(&self, parent: Rc<Node>) {
-        match self {
-            LiteralLikeNode::NumericLiteral(numeric_literal) => numeric_literal.set_parent(parent),
-        }
-    }
-
-    fn maybe_symbol(&self) -> Option<Rc<Symbol>> {
-        match self {
-            LiteralLikeNode::NumericLiteral(numeric_literal) => numeric_literal.maybe_symbol(),
-        }
-    }
-
-    fn symbol(&self) -> Rc<Symbol> {
-        match self {
-            LiteralLikeNode::NumericLiteral(numeric_literal) => numeric_literal.symbol(),
-        }
-    }
-
-    fn set_symbol(&self, symbol: Rc<Symbol>) {
-        match self {
-            LiteralLikeNode::NumericLiteral(numeric_literal) => numeric_literal.set_symbol(symbol),
-        }
-    }
-
-    fn locals(&self) -> MappedRwLockWriteGuard<SymbolTable> {
-        match self {
-            LiteralLikeNode::NumericLiteral(numeric_literal) => numeric_literal.locals(),
-        }
-    }
-
-    fn set_locals(&self, locals: SymbolTable) {
-        match self {
-            LiteralLikeNode::NumericLiteral(numeric_literal) => numeric_literal.set_locals(locals),
-        }
-    }
-}
-
-impl ReadonlyTextRange for LiteralLikeNode {
-    fn pos(&self) -> usize {
-        match self {
-            LiteralLikeNode::NumericLiteral(numeric_literal) => numeric_literal.pos(),
-        }
-    }
-
-    fn set_pos(&self, pos: usize) {
-        match self {
-            LiteralLikeNode::NumericLiteral(numeric_literal) => numeric_literal.set_pos(pos),
-        }
-    }
-
-    fn end(&self) -> usize {
-        match self {
-            LiteralLikeNode::NumericLiteral(numeric_literal) => numeric_literal.end(),
-        }
-    }
-
-    fn set_end(&self, end: usize) {
-        match self {
-            LiteralLikeNode::NumericLiteral(numeric_literal) => numeric_literal.set_end(end),
-        }
-    }
-}
-
-=======
->>>>>>> d412ec6d
 impl From<LiteralLikeNode> for Expression {
     fn from(literal_like_node: LiteralLikeNode) -> Self {
         Expression::LiteralLikeNode(literal_like_node)
@@ -1748,61 +710,6 @@
     pub _literal_like_node: BaseLiteralLikeNode,
 }
 
-<<<<<<< HEAD
-impl NodeInterface for NumericLiteral {
-    fn kind(&self) -> SyntaxKind {
-        self._literal_like_node._node.kind
-    }
-
-    fn parent(&self) -> Rc<Node> {
-        self._literal_like_node.parent()
-    }
-
-    fn set_parent(&self, parent: Rc<Node>) {
-        self._literal_like_node.set_parent(parent)
-    }
-
-    fn maybe_symbol(&self) -> Option<Rc<Symbol>> {
-        self._literal_like_node.maybe_symbol()
-    }
-
-    fn symbol(&self) -> Rc<Symbol> {
-        self._literal_like_node.symbol()
-    }
-
-    fn set_symbol(&self, symbol: Rc<Symbol>) {
-        self._literal_like_node.set_symbol(symbol);
-    }
-
-    fn locals(&self) -> MappedRwLockWriteGuard<SymbolTable> {
-        self._literal_like_node.locals()
-    }
-
-    fn set_locals(&self, locals: SymbolTable) {
-        self._literal_like_node.set_locals(locals)
-    }
-}
-
-impl ReadonlyTextRange for NumericLiteral {
-    fn pos(&self) -> usize {
-        self._literal_like_node.pos()
-    }
-
-    fn set_pos(&self, pos: usize) {
-        self._literal_like_node.set_pos(pos);
-    }
-
-    fn end(&self) -> usize {
-        self._literal_like_node.end()
-    }
-
-    fn set_end(&self, end: usize) {
-        self._literal_like_node.set_end(end);
-    }
-}
-
-=======
->>>>>>> d412ec6d
 impl From<NumericLiteral> for LiteralLikeNode {
     fn from(numeric_literal: NumericLiteral) -> Self {
         LiteralLikeNode::NumericLiteral(numeric_literal)
@@ -1823,127 +730,6 @@
     ExpressionStatement(ExpressionStatement),
 }
 
-<<<<<<< HEAD
-impl NodeInterface for Statement {
-    fn kind(&self) -> SyntaxKind {
-        match self {
-            Statement::EmptyStatement(empty_statement) => empty_statement.kind(),
-            Statement::VariableStatement(variable_statement) => variable_statement.kind(),
-            Statement::ExpressionStatement(expression_statement) => expression_statement.kind(),
-        }
-    }
-
-    fn parent(&self) -> Rc<Node> {
-        match self {
-            Statement::EmptyStatement(empty_statement) => empty_statement.parent(),
-            Statement::VariableStatement(variable_statement) => variable_statement.parent(),
-            Statement::ExpressionStatement(expression_statement) => expression_statement.parent(),
-        }
-    }
-
-    fn set_parent(&self, parent: Rc<Node>) {
-        match self {
-            Statement::EmptyStatement(empty_statement) => empty_statement.set_parent(parent),
-            Statement::VariableStatement(variable_statement) => {
-                variable_statement.set_parent(parent)
-            }
-            Statement::ExpressionStatement(expression_statement) => {
-                expression_statement.set_parent(parent)
-            }
-        }
-    }
-
-    fn maybe_symbol(&self) -> Option<Rc<Symbol>> {
-        match self {
-            Statement::EmptyStatement(empty_statement) => empty_statement.maybe_symbol(),
-            Statement::VariableStatement(variable_statement) => variable_statement.maybe_symbol(),
-            Statement::ExpressionStatement(expression_statement) => {
-                expression_statement.maybe_symbol()
-            }
-        }
-    }
-
-    fn symbol(&self) -> Rc<Symbol> {
-        match self {
-            Statement::EmptyStatement(empty_statement) => empty_statement.symbol(),
-            Statement::VariableStatement(variable_statement) => variable_statement.symbol(),
-            Statement::ExpressionStatement(expression_statement) => expression_statement.symbol(),
-        }
-    }
-
-    fn set_symbol(&self, symbol: Rc<Symbol>) {
-        match self {
-            Statement::EmptyStatement(empty_statement) => empty_statement.set_symbol(symbol),
-            Statement::VariableStatement(variable_statement) => {
-                variable_statement.set_symbol(symbol)
-            }
-            Statement::ExpressionStatement(expression_statement) => {
-                expression_statement.set_symbol(symbol)
-            }
-        }
-    }
-
-    fn locals(&self) -> MappedRwLockWriteGuard<SymbolTable> {
-        match self {
-            Statement::EmptyStatement(empty_statement) => empty_statement.locals(),
-            Statement::VariableStatement(variable_statement) => variable_statement.locals(),
-            Statement::ExpressionStatement(expression_statement) => expression_statement.locals(),
-        }
-    }
-
-    fn set_locals(&self, locals: SymbolTable) {
-        match self {
-            Statement::EmptyStatement(empty_statement) => empty_statement.set_locals(locals),
-            Statement::VariableStatement(variable_statement) => {
-                variable_statement.set_locals(locals)
-            }
-            Statement::ExpressionStatement(expression_statement) => {
-                expression_statement.set_locals(locals)
-            }
-        }
-    }
-}
-
-impl ReadonlyTextRange for Statement {
-    fn pos(&self) -> usize {
-        match self {
-            Statement::EmptyStatement(empty_statement) => empty_statement.pos(),
-            Statement::VariableStatement(variable_statement) => variable_statement.pos(),
-            Statement::ExpressionStatement(expression_statement) => expression_statement.pos(),
-        }
-    }
-
-    fn set_pos(&self, pos: usize) {
-        match self {
-            Statement::EmptyStatement(empty_statement) => empty_statement.set_pos(pos),
-            Statement::VariableStatement(variable_statement) => variable_statement.set_pos(pos),
-            Statement::ExpressionStatement(expression_statement) => {
-                expression_statement.set_pos(pos)
-            }
-        }
-    }
-
-    fn end(&self) -> usize {
-        match self {
-            Statement::EmptyStatement(empty_statement) => empty_statement.end(),
-            Statement::VariableStatement(variable_statement) => variable_statement.end(),
-            Statement::ExpressionStatement(expression_statement) => expression_statement.end(),
-        }
-    }
-
-    fn set_end(&self, end: usize) {
-        match self {
-            Statement::EmptyStatement(empty_statement) => empty_statement.set_end(end),
-            Statement::VariableStatement(variable_statement) => variable_statement.set_end(end),
-            Statement::ExpressionStatement(expression_statement) => {
-                expression_statement.set_end(end)
-            }
-        }
-    }
-}
-
-=======
->>>>>>> d412ec6d
 impl From<Statement> for Node {
     fn from(statement: Statement) -> Self {
         Node::Statement(statement)
@@ -1956,61 +742,6 @@
     pub _node: BaseNode,
 }
 
-<<<<<<< HEAD
-impl NodeInterface for EmptyStatement {
-    fn kind(&self) -> SyntaxKind {
-        self._node.kind()
-    }
-
-    fn parent(&self) -> Rc<Node> {
-        self._node.parent()
-    }
-
-    fn set_parent(&self, parent: Rc<Node>) {
-        self._node.set_parent(parent)
-    }
-
-    fn maybe_symbol(&self) -> Option<Rc<Symbol>> {
-        self._node.maybe_symbol()
-    }
-
-    fn symbol(&self) -> Rc<Symbol> {
-        self._node.symbol()
-    }
-
-    fn set_symbol(&self, symbol: Rc<Symbol>) {
-        self._node.set_symbol(symbol);
-    }
-
-    fn locals(&self) -> MappedRwLockWriteGuard<SymbolTable> {
-        self._node.locals()
-    }
-
-    fn set_locals(&self, locals: SymbolTable) {
-        self._node.set_locals(locals)
-    }
-}
-
-impl ReadonlyTextRange for EmptyStatement {
-    fn pos(&self) -> usize {
-        self._node.pos()
-    }
-
-    fn set_pos(&self, pos: usize) {
-        self._node.set_pos(pos);
-    }
-
-    fn end(&self) -> usize {
-        self._node.end()
-    }
-
-    fn set_end(&self, end: usize) {
-        self._node.set_end(end);
-    }
-}
-
-=======
->>>>>>> d412ec6d
 impl From<EmptyStatement> for Statement {
     fn from(empty_statement: EmptyStatement) -> Self {
         Statement::EmptyStatement(empty_statement)
@@ -2033,61 +764,6 @@
     }
 }
 
-<<<<<<< HEAD
-impl NodeInterface for VariableStatement {
-    fn kind(&self) -> SyntaxKind {
-        self._node.kind()
-    }
-
-    fn parent(&self) -> Rc<Node> {
-        self._node.parent()
-    }
-
-    fn set_parent(&self, parent: Rc<Node>) {
-        self._node.set_parent(parent)
-    }
-
-    fn maybe_symbol(&self) -> Option<Rc<Symbol>> {
-        self._node.maybe_symbol()
-    }
-
-    fn symbol(&self) -> Rc<Symbol> {
-        self._node.symbol()
-    }
-
-    fn set_symbol(&self, symbol: Rc<Symbol>) {
-        self._node.set_symbol(symbol);
-    }
-
-    fn locals(&self) -> MappedRwLockWriteGuard<SymbolTable> {
-        self._node.locals()
-    }
-
-    fn set_locals(&self, locals: SymbolTable) {
-        self._node.set_locals(locals)
-    }
-}
-
-impl ReadonlyTextRange for VariableStatement {
-    fn pos(&self) -> usize {
-        self._node.pos()
-    }
-
-    fn set_pos(&self, pos: usize) {
-        self._node.set_pos(pos);
-    }
-
-    fn end(&self) -> usize {
-        self._node.end()
-    }
-
-    fn set_end(&self, end: usize) {
-        self._node.set_end(end);
-    }
-}
-
-=======
->>>>>>> d412ec6d
 impl From<VariableStatement> for Statement {
     fn from(variable_statement: VariableStatement) -> Self {
         Statement::VariableStatement(variable_statement)
@@ -2101,61 +777,6 @@
     pub expression: Rc</*Expression*/ Node>,
 }
 
-<<<<<<< HEAD
-impl NodeInterface for ExpressionStatement {
-    fn kind(&self) -> SyntaxKind {
-        self._node.kind()
-    }
-
-    fn parent(&self) -> Rc<Node> {
-        self._node.parent()
-    }
-
-    fn set_parent(&self, parent: Rc<Node>) {
-        self._node.set_parent(parent)
-    }
-
-    fn maybe_symbol(&self) -> Option<Rc<Symbol>> {
-        self._node.maybe_symbol()
-    }
-
-    fn symbol(&self) -> Rc<Symbol> {
-        self._node.symbol()
-    }
-
-    fn set_symbol(&self, symbol: Rc<Symbol>) {
-        self._node.set_symbol(symbol);
-    }
-
-    fn locals(&self) -> MappedRwLockWriteGuard<SymbolTable> {
-        self._node.locals()
-    }
-
-    fn set_locals(&self, locals: SymbolTable) {
-        self._node.set_locals(locals)
-    }
-}
-
-impl ReadonlyTextRange for ExpressionStatement {
-    fn pos(&self) -> usize {
-        self._node.pos()
-    }
-
-    fn set_pos(&self, pos: usize) {
-        self._node.set_pos(pos);
-    }
-
-    fn end(&self) -> usize {
-        self._node.end()
-    }
-
-    fn set_end(&self, end: usize) {
-        self._node.set_end(end);
-    }
-}
-
-=======
->>>>>>> d412ec6d
 impl From<ExpressionStatement> for Statement {
     fn from(expression_statement: ExpressionStatement) -> Self {
         Statement::ExpressionStatement(expression_statement)
@@ -2171,61 +792,6 @@
     pub file_name: String,
 }
 
-<<<<<<< HEAD
-impl NodeInterface for SourceFile {
-    fn kind(&self) -> SyntaxKind {
-        self._node.kind()
-    }
-
-    fn parent(&self) -> Rc<Node> {
-        self._node.parent() // this would always fail?
-    }
-
-    fn set_parent(&self, parent: Rc<Node>) {
-        self._node.set_parent(parent)
-    }
-
-    fn maybe_symbol(&self) -> Option<Rc<Symbol>> {
-        self._node.maybe_symbol()
-    }
-
-    fn symbol(&self) -> Rc<Symbol> {
-        self._node.symbol()
-    }
-
-    fn set_symbol(&self, symbol: Rc<Symbol>) {
-        self._node.set_symbol(symbol);
-    }
-
-    fn locals(&self) -> MappedRwLockWriteGuard<SymbolTable> {
-        self._node.locals()
-    }
-
-    fn set_locals(&self, locals: SymbolTable) {
-        self._node.set_locals(locals)
-    }
-}
-
-impl ReadonlyTextRange for SourceFile {
-    fn pos(&self) -> usize {
-        self._node.pos()
-    }
-
-    fn set_pos(&self, pos: usize) {
-        self._node.set_pos(pos);
-    }
-
-    fn end(&self) -> usize {
-        self._node.end()
-    }
-
-    fn set_end(&self, end: usize) {
-        self._node.set_end(end);
-    }
-}
-
-=======
->>>>>>> d412ec6d
 impl From<Rc<SourceFile>> for Node {
     fn from(source_file: Rc<SourceFile>) -> Self {
         Node::SourceFile(source_file)
