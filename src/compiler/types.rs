--- conflicted
+++ resolved
@@ -1,12 +1,7 @@
 #![allow(non_upper_case_globals)]
 
 use bitflags::bitflags;
-<<<<<<< HEAD
-use parking_lot::{MappedRwLockWriteGuard, RwLock, RwLockReadGuard, RwLockWriteGuard};
-use std::cell::{Cell, RefCell};
-=======
 use std::cell::{Cell, Ref, RefCell, RefMut};
->>>>>>> 2fd131da
 use std::collections::HashMap;
 use std::rc::{Rc, Weak};
 
@@ -854,12 +849,8 @@
 pub struct Symbol {
     pub flags: Cell<SymbolFlags>,
     pub escaped_name: __String,
-<<<<<<< HEAD
-    declarations: RwLock<Option<Vec<Rc<Node /*Declaration*/>>>>, // TODO: should be Vec<Weak<Node>> instead of Vec<Rc<Node>>?
-    value_declaration: RwLock<Option<Weak<Node>>>,
-=======
-    declarations: RefCell<Option<Vec<Rc<Node /*Declaration*/>>>>,
->>>>>>> 2fd131da
+    declarations: RefCell<Option<Vec<Rc<Node /*Declaration*/>>>>, // TODO: should be Vec<Weak<Node>> instead of Vec<Rc<Node>>?
+    value_declaration: RefCell<Option<Weak<Node>>>,
 }
 
 impl Symbol {
@@ -867,9 +858,8 @@
         Self {
             flags: Cell::new(flags),
             escaped_name: name,
-<<<<<<< HEAD
-            declarations: RwLock::new(None),
-            value_declaration: RwLock::new(None),
+            declarations: RefCell::new(None),
+            value_declaration: RefCell::new(None),
         }
     }
 
@@ -881,28 +871,20 @@
         self.flags.set(flags);
     }
 
-    pub fn maybe_declarations(&self) -> RwLockReadGuard<Option<Vec<Rc<Node>>>> {
-        self.declarations.try_read().unwrap()
-=======
-            declarations: RefCell::new(None),
-        }
-    }
-
     pub fn maybe_declarations(&self) -> Ref<Option<Vec<Rc<Node>>>> {
         self.declarations.borrow()
->>>>>>> 2fd131da
     }
 
     pub fn set_declarations(&self, declarations: Vec<Rc<Node>>) {
         *self.declarations.borrow_mut() = Some(declarations);
     }
 
-    pub fn maybe_value_declaration(&self) -> RwLockReadGuard<Option<Weak<Node>>> {
-        self.value_declaration.try_read().unwrap()
+    pub fn maybe_value_declaration(&self) -> Ref<Option<Weak<Node>>> {
+        self.value_declaration.borrow()
     }
 
     pub fn set_value_declaration(&self, node: Rc<Node>) {
-        *self.value_declaration.try_write().unwrap() = Some(Rc::downgrade(&node));
+        *self.value_declaration.borrow_mut() = Some(Rc::downgrade(&node));
     }
 }
 
