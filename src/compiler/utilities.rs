--- conflicted
+++ resolved
@@ -12,43 +12,32 @@
 use std::rc::Rc;
 
 use crate::{
-<<<<<<< HEAD
-    find_ancestor, is_function_like_or_class_static_block_declaration, is_jsdoc_signature,
-    ModifierFlags, NodeArray, Signature, SignatureFlags, SymbolTracker, SymbolWriter, SyntaxKind,
-    TextSpan, TypeFlags, __String, compare_strings_case_sensitive, compare_values,
-    create_text_span_from_bounds, escape_leading_underscores, for_each, get_combined_node_flags,
-    get_name_of_declaration, insert_sorted, is_big_int_literal, is_member_name,
-    is_type_alias_declaration, skip_trivia, BaseDiagnostic, BaseDiagnosticRelatedInformation,
-    BaseNode, BaseSymbol, BaseType, CharacterCodes, CheckFlags, Comparison, Debug_, Diagnostic,
-    DiagnosticCollection, DiagnosticInterface, DiagnosticMessage, DiagnosticMessageChain,
-    DiagnosticMessageText, DiagnosticRelatedInformation, DiagnosticRelatedInformationInterface,
-=======
-    add_range, compare_strings_case_sensitive_maybe, compute_line_starts, filter,
+    add_range, compare_strings_case_sensitive_maybe, compute_line_starts, filter, find_ancestor,
     first_or_undefined, get_jsdoc_parameter_tags, get_jsdoc_parameter_tags_no_cache,
     get_jsdoc_type_parameter_tags, get_jsdoc_type_parameter_tags_no_cache, has_initializer,
     has_jsdoc_nodes, id_text, is_binary_expression, is_call_expression,
-    is_element_access_expression, is_expression_statement, is_identifier, is_jsdoc,
-    is_jsdoc_type_tag, is_left_hand_side_expression, is_module_declaration, is_numeric_literal,
-    is_object_literal_expression, is_parenthesized_expression, is_property_access_expression,
-    is_source_file, is_string_literal_like, is_variable_statement, is_void_expression,
-    is_white_space_like, last, length, module_resolution_option_declarations,
+    is_element_access_expression, is_expression_statement,
+    is_function_like_or_class_static_block_declaration, is_identifier, is_jsdoc,
+    is_jsdoc_signature, is_jsdoc_type_tag, is_left_hand_side_expression, is_module_declaration,
+    is_numeric_literal, is_object_literal_expression, is_parenthesized_expression,
+    is_property_access_expression, is_source_file, is_string_literal_like, is_variable_statement,
+    is_void_expression, is_white_space_like, last, length, module_resolution_option_declarations,
     options_affecting_program_structure, skip_outer_expressions, str_to_source_text_as_chars,
     text_substring, AssignmentDeclarationKind, CommandLineOption, CommandLineOptionInterface,
-    CompilerOptions, CompilerOptionsValue, ModifierFlags, ModuleKind, NodeArray,
-    OuterExpressionKinds, ScriptTarget, SourceFileLike, SourceTextAsChars, SymbolTracker,
-    SymbolWriter, SyntaxKind, TextSpan, TransformFlags, TypeFlags, UnderscoreEscapedMap, __String,
-    compare_strings_case_sensitive, compare_values, create_text_span_from_bounds,
+    CompilerOptions, CompilerOptionsValue, DiagnosticWithDetachedLocation, DiagnosticWithLocation,
+    EmitFlags, EmitTextWriter, Expression, LiteralLikeNode, LiteralLikeNodeInterface,
+    ModifierFlags, ModuleKind, Node, NodeArray, NodeFlags, NodeInterface, ObjectFlags,
+    OuterExpressionKinds, PrefixUnaryExpression, PseudoBigInt, ReadonlyTextRange, ScriptTarget,
+    Signature, SignatureFlags, SortedArray, SourceFileLike, SourceTextAsChars, Symbol, SymbolFlags,
+    SymbolInterface, SymbolTable, SymbolTracker, SymbolWriter, SyntaxKind, TextSpan,
+    TransformFlags, TransientSymbolInterface, Type, TypeFlags, TypeInterface, UnderscoreEscapedMap,
+    __String, compare_strings_case_sensitive, compare_values, create_text_span_from_bounds,
     escape_leading_underscores, for_each, get_combined_node_flags, get_name_of_declaration,
     insert_sorted, is_big_int_literal, is_member_name, is_type_alias_declaration, skip_trivia,
     BaseDiagnostic, BaseDiagnosticRelatedInformation, BaseNode, BaseSymbol, BaseType,
     CharacterCodes, CheckFlags, Comparison, Debug_, Diagnostic, DiagnosticCollection,
     DiagnosticInterface, DiagnosticMessage, DiagnosticMessageChain, DiagnosticMessageText,
     DiagnosticRelatedInformation, DiagnosticRelatedInformationInterface,
->>>>>>> fded5522
-    DiagnosticWithDetachedLocation, DiagnosticWithLocation, EmitFlags, EmitTextWriter, Expression,
-    LiteralLikeNode, LiteralLikeNodeInterface, Node, NodeFlags, NodeInterface, ObjectFlags,
-    PrefixUnaryExpression, PseudoBigInt, ReadonlyTextRange, SortedArray, Symbol, SymbolFlags,
-    SymbolInterface, SymbolTable, TransientSymbolInterface, Type, TypeInterface,
 };
 use local_macros::enum_unwrapped;
 
@@ -597,7 +586,6 @@
     false
 }
 
-<<<<<<< HEAD
 pub fn is_import_call(n: &Node) -> bool {
     match n {
         Node::Expression(Expression::CallExpression(call_expression)) => {
@@ -618,7 +606,9 @@
 ) -> Option<Rc<Node /*SignatureDeclaration | ClassStaticBlockDeclaration*/>> {
     find_ancestor(node.maybe_parent(), |node: &Node| {
         is_function_like_or_class_static_block_declaration(Some(node))
-=======
+    })
+}
+
 pub fn is_variable_like<TNode: NodeInterface>(node: &TNode) -> bool {
     /* if node {*/
     match node.kind() {
@@ -638,7 +628,6 @@
 pub fn is_in_js_file<TNode: Borrow<Node>>(node: Option<TNode>) -> bool {
     node.map_or(false, |node| {
         node.borrow().flags().intersects(NodeFlags::JavaScriptFile)
->>>>>>> fded5522
     })
 }
 
@@ -694,10 +683,10 @@
 
 pub fn is_bindable_object_define_property_call(expr: &Node /*CallExpression*/) -> bool {
     let expr = expr.as_call_expression();
-    if !length(expr.arguments.as_deref()) == 3 {
+    if !length(Some(&expr.arguments)) == 3 {
         return false;
     }
-    let expr_arguments = expr.arguments.as_deref().unwrap();
+    let expr_arguments = &expr.arguments;
     if !is_property_access_expression(&*expr.expression) {
         return false;
     }
@@ -778,7 +767,7 @@
             return AssignmentDeclarationKind::None;
         }
         let expr_as_bindable_object_define_property_call_arguments =
-            expr.as_call_expression().arguments.as_deref().unwrap();
+            &expr.as_call_expression().arguments;
         let entity_name = &expr_as_bindable_object_define_property_call_arguments[0];
         if is_exports_identifier(entity_name) || is_module_exports_access_expression(entity_name) {
             return AssignmentDeclarationKind::ObjectDefinePropertyExports;
@@ -1217,7 +1206,6 @@
     SyntaxKind::FirstKeyword <= token && token <= SyntaxKind::LastKeyword
 }
 
-<<<<<<< HEAD
 bitflags! {
     pub struct FunctionFlags: u32 {
         const Normal = 0;
@@ -1269,10 +1257,10 @@
     }
 
     flags
-=======
+}
+
 pub fn is_string_or_numeric_literal_like<TNode: NodeInterface>(node: &TNode) -> bool {
     is_string_literal_like(node) || is_numeric_literal(node)
->>>>>>> fded5522
 }
 
 pub fn has_dynamic_name<TNode: NodeInterface>(declaration: &TNode /*Declaration*/) -> bool {
