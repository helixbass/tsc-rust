--- conflicted
+++ resolved
@@ -321,8 +321,6 @@
 
 #[derive(Debug)]
 #[ast_type(ancestors = "Expression")]
-<<<<<<< HEAD
-=======
 pub struct PropertyAccessExpression {
     _node: BaseNode,
     pub expression: Rc<Node /*LeftHandSideExpression*/>,
@@ -399,16 +397,12 @@
 
 #[derive(Debug)]
 #[ast_type(ancestors = "Expression")]
->>>>>>> fded5522
 pub struct CallExpression {
     _node: BaseNode,
     pub expression: Rc<Node /*LeftHandSideExpression*/>,
     pub question_dot_token: Option<Rc<Node /*QuestionDotToken*/>>,
     pub type_arguments: Option<NodeArray /*<TypeNode>*/>,
-<<<<<<< HEAD
     pub arguments: NodeArray, /*<Expression>*/
-=======
-    pub arguments: Option<NodeArray /*<Expression>*/>,
 }
 
 impl CallExpression {
@@ -417,7 +411,7 @@
         expression: Rc<Node>,
         question_dot_token: Option<Rc<Node>>,
         type_arguments: Option<NodeArray>,
-        arguments: Option<NodeArray>,
+        arguments: NodeArray,
     ) -> Self {
         Self {
             _node: base_node,
@@ -576,7 +570,6 @@
     fn set_initializer(&mut self, initializer: Rc<Node>) {
         self.initializer = Some(initializer);
     }
->>>>>>> fded5522
 }
 
 #[derive(Debug)]
