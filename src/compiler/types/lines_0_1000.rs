#![allow(non_upper_case_globals)]

use bitflags::bitflags;
use std::cell::{Cell, Ref, RefCell, RefMut};
use std::ops::Deref;
use std::rc::{Rc, Weak};

use super::{
<<<<<<< HEAD
    Decorator, Expression, FunctionLikeDeclarationInterface, HasTypeArgumentsInterface,
    HasTypeParametersInterface, Identifier, LiteralLikeNodeInterface, MemberNameInterface,
    ModifiersArray, NamedDeclarationInterface, NodeArray, ObjectLiteralExpression,
    ParameterDeclaration, PropertyAssignment, SignatureDeclarationBase,
    SignatureDeclarationInterface, SourceFile, Statement, Symbol, SymbolTable, TemplateSpan,
    TypeAliasDeclaration, TypeElement, TypeNode, TypeParameterDeclaration,
    UnionOrIntersectionTypeNodeInterface, VariableDeclaration, VariableDeclarationList,
=======
    BinaryExpression, BindingElement, CallExpression, Decorator, ElementAccessExpression,
    EnumMember, Expression, ExpressionStatement, HasExpressionInterface, HasTypeArgumentsInterface,
    HasTypeParametersInterface, Identifier, JSDoc, JSDocPropertyLikeTag, JSDocTag,
    JSDocTemplateTag, JSDocTypeTag, JsxAttribute, LiteralLikeNodeInterface, MemberNameInterface,
    ModifiersArray, ModuleDeclaration, NamedDeclarationInterface, NewExpression, NodeArray,
    NumericLiteral, ObjectLiteralExpression, ParameterDeclaration, PropertyAccessExpression,
    PropertyAssignment, PropertyDeclaration, QualifiedName, ShorthandPropertyAssignment,
    SignatureDeclarationBase, SignatureDeclarationInterface, SourceFile, Statement, Symbol,
    SymbolTable, TemplateSpan, TransformFlags, TypeAliasDeclaration, TypeElement, TypeNode,
    TypeParameterDeclaration, UnionOrIntersectionTypeNodeInterface, VariableDeclaration,
    VariableDeclarationList, VariableStatement, VoidExpression,
>>>>>>> fded5522
};
use local_macros::{ast_type, enum_unwrapped};

#[derive(Clone, Debug, Eq, PartialEq)]
pub struct Path(String);

impl Path {
    pub fn new(string: String) -> Self {
        Self(string)
    }
}

impl ToString for Path {
    fn to_string(&self) -> String {
        self.0.clone()
    }
}

impl Deref for Path {
    type Target = str;

    fn deref(&self) -> &Self::Target {
        &self.0
    }
}

pub trait ReadonlyTextRange {
    fn pos(&self) -> isize;
    fn set_pos(&self, pos: isize);
    fn end(&self) -> isize;
    fn set_end(&self, end: isize);
}

pub trait TextRange {
    fn pos(&self) -> isize;
    fn set_pos(&self, pos: isize);
    fn end(&self) -> isize;
    fn set_end(&self, end: isize);
}

#[derive(Clone, Debug)]
pub struct BaseTextRange {
    pos: Cell<isize>,
    end: Cell<isize>,
}

impl BaseTextRange {
    pub fn new(pos: isize, end: isize) -> Self {
        Self {
            pos: Cell::new(pos),
            end: Cell::new(end),
        }
    }
}

impl TextRange for BaseTextRange {
    fn pos(&self) -> isize {
        self.pos.get()
    }

    fn set_pos(&self, pos: isize) {
        self.pos.set(pos);
    }

    fn end(&self) -> isize {
        self.end.get()
    }

    fn set_end(&self, end: isize) {
        self.end.set(end);
    }
}

#[derive(Copy, Clone, Debug, Eq, PartialEq, Ord, PartialOrd, Hash)]
pub enum SyntaxKind {
    Unknown,
    EndOfFileToken,
    SingleLineCommentTrivia,
    MultiLineCommentTrivia,
<<<<<<< HEAD
=======
    NewLineTrivia,
>>>>>>> fded5522
    WhitespaceTrivia,
    ShebangTrivia,
    ConflictMarkerTrivia,
    NumericLiteral,
    BigIntLiteral,
    StringLiteral,
    JsxText,
    JsxTextAllWhiteSpaces,
    RegularExpressionLiteral,
    NoSubstitutionTemplateLiteral,
    TemplateHead,
    TemplateMiddle,
    TemplateTail,
    OpenBraceToken,
    CloseBraceToken,
    OpenParenToken,
    CloseParenToken,
    OpenBracketToken,
    CloseBracketToken,
    DotToken,
    DotDotDotToken,
    SemicolonToken,
    CommaToken,
    QuestionDotToken,
    LessThanToken,
    LessThanSlashToken,
    GreaterThanToken,
    LessThanEqualsToken,
    GreaterThanEqualsToken,
    EqualsEqualsToken,
    ExclamationEqualsToken,
<<<<<<< HEAD
=======
    EqualsEqualsEqualsToken,
    ExclamationEqualsEqualsToken,
>>>>>>> fded5522
    EqualsGreaterThanToken,
    PlusToken,
    MinusToken,
    AsteriskToken,
    AsteriskAsteriskToken,
    SlashToken,
    PercentToken,
    PlusPlusToken,
    MinusMinusToken,
    LessThanLessThanToken,
    GreaterThanGreaterThanToken,
    GreaterThanGreaterThanGreaterThanToken,
    AmpersandToken,
    BarToken,
    CaretToken,
    ExclamationToken,
    TildeToken,
    AmpersandAmpersandToken,
    BarBarToken,
    QuestionToken,
    ColonToken,
    AtToken,
    QuestionQuestionToken,
    BacktickToken,
    HashToken,
    EqualsToken,
    PlusEqualsToken,
    MinusEqualsToken,
    AsteriskEqualsToken,
    AsteriskAsteriskEqualsToken,
    SlashEqualsToken,
    PercentEqualsToken,
    LessThanLessThanEqualsToken,
    GreaterThanGreaterThanEqualsToken,
    GreaterThanGreaterThanGreaterThanEqualsToken,
    AmpersandEqualsToken,
    BarEqualsToken,
    BarBarEqualsToken,
    AmpersandAmpersandEqualsToken,
    QuestionQuestionEqualsToken,
    CaretEqualsToken,
    Identifier,
    PrivateIdentifier,
    BreakKeyword,
    CaseKeyword,
    CatchKeyword,
    ClassKeyword,
    ConstKeyword,
    ContinueKeyword,
    DebuggerKeyword,
    DefaultKeyword,
    DeleteKeyword,
    DoKeyword,
    ElseKeyword,
    EnumKeyword,
    ExportKeyword,
    ExtendsKeyword,
    FalseKeyword,
    FinallyKeyword,
    ForKeyword,
    FunctionKeyword,
    IfKeyword,
    ImportKeyword,
    InKeyword,
    InstanceOfKeyword,
    NewKeyword,
    NullKeyword,
    ReturnKeyword,
    SuperKeyword,
    SwitchKeyword,
    ThisKeyword,
    ThrowKeyword,
    TrueKeyword,
    TryKeyword,
    TypeOfKeyword,
    VarKeyword,
    VoidKeyword,
    WhileKeyword,
    WithKeyword,
    ImplementsKeyword,
    InterfaceKeyword,
    LetKeyword,
    PackageKeyword,
    PrivateKeyword,
    ProtectedKeyword,
    PublicKeyword,
    StaticKeyword,
    YieldKeyword,
    AbstractKeyword,
    AsKeyword,
    AssertsKeyword,
    AssertKeyword,
    AnyKeyword,
    AsyncKeyword,
    AwaitKeyword,
    BooleanKeyword,
    ConstructorKeyword,
    DeclareKeyword,
    GetKeyword,
    InferKeyword,
    IntrinsicKeyword,
    IsKeyword,
    KeyOfKeyword,
    ModuleKeyword,
    NamespaceKeyword,
    NeverKeyword,
    ReadonlyKeyword,
    RequireKeyword,
    NumberKeyword,
    ObjectKeyword,
    SetKeyword,
    StringKeyword,
    SymbolKeyword,
    TypeKeyword,
    UndefinedKeyword,
    UniqueKeyword,
    UnknownKeyword,
    FromKeyword,
    GlobalKeyword,
    BigIntKeyword,
    OverrideKeyword,
    OfKeyword,

    QualifiedName,
    ComputedPropertyName,
    TypeParameter,
    Parameter,
    Decorator,
    PropertySignature,
    PropertyDeclaration,
    MethodSignature,
    MethodDeclaration,
    ClassStaticBlockDeclaration,
    Constructor,
    GetAccessor,
    SetAccessor,
    CallSignature,
    ConstructSignature,
    IndexSignature,
    TypePredicate,
    TypeReference,
    FunctionType,
    ConstructorType,
    TypeQuery,
    TypeLiteral,
    ArrayType,
    TupleType,
    OptionalType,
    RestType,
    UnionType,
    IntersectionType,
    ConditionalType,
    InferType,
    ParenthesizedType,
    ThisType,
    TypeOperator,
    IndexedAccessType,
    MappedType,
    LiteralType,
    NamedTupleMember,
    TemplateLiteralType,
    TemplateLiteralTypeSpan,
    ImportType,
    ObjectBindingPattern,
    ArrayBindingPattern,
    BindingElement,
    ArrayLiteralExpression,
    ObjectLiteralExpression,
    PropertyAccessExpression,
    ElementAccessExpression,
    CallExpression,
    NewExpression,
    TaggedTemplateExpression,
    TypeAssertionExpression,
    ParenthesizedExpression,
    FunctionExpression,
    ArrowFunction,
    DeleteExpression,
    TypeOfExpression,
    VoidExpression,
    AwaitExpression,
    PrefixUnaryExpression,
    PostfixUnaryExpression,
    BinaryExpression,
    ConditionalExpression,
    TemplateExpression,
    YieldExpression,
    SpreadElement,
    ClassExpression,
    OmittedExpression,
    ExpressionWithTypeArguments,
    AsExpression,
    NonNullExpression,
    MetaProperty,
    SyntheticExpression,

    TemplateSpan,
    SemicolonClassElement,
    Block,
    EmptyStatement,
    VariableStatement,
    ExpressionStatement,
    IfStatement,
    DoStatement,
    WhileStatement,
    ForStatement,
    ForInStatement,
    ForOfStatement,
    ContinueStatement,
    BreakStatement,
    ReturnStatement,
    WithStatement,
    SwitchStatement,
    LabeledStatement,
    ThrowStatement,
    TryStatement,
    DebuggerStatement,
    VariableDeclaration,
    VariableDeclarationList,
    FunctionDeclaration,
    ClassDeclaration,
    InterfaceDeclaration,
    TypeAliasDeclaration,
    EnumDeclaration,
    ModuleDeclaration,
    ModuleBlock,
    CaseBlock,
    NamespaceExportDeclaration,
    ImportEqualsDeclaration,
    ImportDeclaration,
    ImportClause,
    NamespaceImport,
    NamedImports,
    ImportSpecifier,
    ExportAssignment,
    ExportDeclaration,
    NamedExports,
    NamespaceExport,
    ExportSpecifier,
    MissingDeclaration,

    ExternalModuleReference,

    JsxElement,
    JsxSelfClosingElement,
    JsxOpeningElement,
    JsxClosingElement,
    JsxFragment,
    JsxOpeningFragment,
    JsxClosingFragment,
    JsxAttribute,
    JsxAttributes,
    JsxSpreadAttribute,
    JsxExpression,

    CaseClause,
    DefaultClause,
    HeritageClause,
    CatchClause,
    AssertClause,
    AssertEntry,

    PropertyAssignment,
    ShorthandPropertyAssignment,
    SpreadAssignment,

    EnumMember,
    UnparsedPrologue,
    UnparsedPrepend,
    UnparsedText,
    UnparsedInternalText,
    UnparsedSyntheticReference,

    SourceFile,
    Bundle,
    UnparsedSource,
    InputFiles,

    JSDocTypeExpression,
    JSDocNameReference,
    JSDocMemberName,
    JSDocAllType,
    JSDocUnknownType,
    JSDocNullableType,
    JSDocNonNullableType,
    JSDocOptionalType,
    JSDocFunctionType,
    JSDocVariadicType,
    JSDocNamepathType,
    JSDocComment,
    JSDocText,
    JSDocTypeLiteral,
    JSDocSignature,
    JSDocLink,
    JSDocLinkCode,
    JSDocLinkPlain,
    JSDocTag,
    JSDocAugmentsTag,
    JSDocImplementsTag,
    JSDocAuthorTag,
    JSDocDeprecatedTag,
    JSDocClassTag,
    JSDocPublicTag,
    JSDocPrivateTag,
    JSDocProtectedTag,
    JSDocReadonlyTag,
    JSDocOverrideTag,
    JSDocCallbackTag,
    JSDocEnumTag,
    JSDocParameterTag,
    JSDocReturnTag,
    JSDocThisTag,
    JSDocTypeTag,
    JSDocTemplateTag,
    JSDocTypedefTag,
    JSDocSeeTag,
    JSDocPropertyTag,

    SyntaxList,

    NotEmittedStatement,
    PartiallyEmittedExpression,
    CommaListExpression,
    MergeDeclarationMarker,
    EndOfDeclarationMarker,
    SyntheticReferenceExpression,

    Count,
}

impl SyntaxKind {
    pub const FirstAssignment: SyntaxKind = SyntaxKind::EqualsToken;
    pub const LastAssignment: SyntaxKind = SyntaxKind::CaretEqualsToken;
    pub const FirstCompoundAssignment: SyntaxKind = SyntaxKind::PlusEqualsToken;
    pub const LastCompoundAssignment: SyntaxKind = SyntaxKind::CaretEqualsToken;
    pub const FirstReservedWord: SyntaxKind = SyntaxKind::BreakKeyword;
    pub const LastReservedWord: SyntaxKind = SyntaxKind::WithKeyword;
    pub const FirstKeyword: SyntaxKind = SyntaxKind::BreakKeyword;
    pub const LastKeyword: SyntaxKind = SyntaxKind::OfKeyword;
    pub const FirstFutureReservedWord: SyntaxKind = SyntaxKind::ImplementsKeyword;
    pub const LastFutureReservedWord: SyntaxKind = SyntaxKind::YieldKeyword;
    pub const FirstTypeNode: SyntaxKind = SyntaxKind::TypePredicate;
    pub const LastTypeNode: SyntaxKind = SyntaxKind::ImportType;
    pub const FirstPunctuation: SyntaxKind = SyntaxKind::OpenBraceToken;
    pub const LastPunctuation: SyntaxKind = SyntaxKind::CaretEqualsToken;
    pub const FirstToken: SyntaxKind = SyntaxKind::Unknown;
    pub const LastToken: SyntaxKind = SyntaxKind::LastKeyword;
    pub const FirstTriviaToken: SyntaxKind = SyntaxKind::SingleLineCommentTrivia;
    pub const LastTriviaToken: SyntaxKind = SyntaxKind::ConflictMarkerTrivia;
    pub const FirstLiteralToken: SyntaxKind = SyntaxKind::NumericLiteral;
    pub const LastLiteralToken: SyntaxKind = SyntaxKind::NoSubstitutionTemplateLiteral;
    pub const FirstTemplateToken: SyntaxKind = SyntaxKind::NoSubstitutionTemplateLiteral;
    pub const LastTemplateToken: SyntaxKind = SyntaxKind::TemplateTail;
    pub const FirstBinaryOperator: SyntaxKind = SyntaxKind::LessThanToken;
    pub const LastBinaryOperator: SyntaxKind = SyntaxKind::CaretEqualsToken;
    pub const FirstStatement: SyntaxKind = SyntaxKind::VariableStatement;
    pub const LastStatement: SyntaxKind = SyntaxKind::DebuggerStatement;
    pub const FirstNode: SyntaxKind = SyntaxKind::QualifiedName;
    pub const FirstJSDocNode: SyntaxKind = SyntaxKind::JSDocTypeExpression;
    pub const LastJSDocNode: SyntaxKind = SyntaxKind::JSDocPropertyTag;
    pub const FirstJSDocTagNode: SyntaxKind = SyntaxKind::JSDocTag;
    pub const LastJSDocTagNode: SyntaxKind = SyntaxKind::JSDocPropertyTag;
    pub(crate) const FirstContextualKeyword: SyntaxKind = SyntaxKind::AbstractKeyword;
    pub(crate) const LastContextualKeyword: SyntaxKind = SyntaxKind::OfKeyword;
}

bitflags! {
    pub struct NodeFlags: u32 {
        const None = 0;
        const Let = 1 << 0;
        const Const = 1 << 1;
        const NestedNamespace = 1 << 2;
<<<<<<< HEAD
=======
        const Synthesized = 1 << 3;
        const Namespace = 1 << 4;
        const OptionalChain = 1 << 5;
        const ExportContext = 1 << 6;
        const ContainsThis = 1 << 7;
        const HasImplicitReturn = 1 << 8;
        const HasExplicitReturn = 1 << 9;
        const GlobalAugmentation = 1 << 10;
        const HasAsyncFunctions = 1 << 11;
>>>>>>> fded5522
        const DisallowInContext = 1 << 12;
        const YieldContext = 1 << 13;
        const DecoratorContext = 1 << 14;
        const AwaitContext = 1 << 15;
        const ThisNodeHasError = 1 << 16;
        const JavaScriptFile = 1 << 17;
        const ThisNodeOrAnySubNodesHasError = 1 << 18;
        const HasAggregatedChildData = 1 << 19;

        const PossiblyContainsDynamicImport = 1 << 20;
        const PossiblyContainsImportMeta = 1 << 21;

        const JSDoc = 1 << 21;
        const Ambient = 1 << 23;
        const InWithStatement = 1 << 24;
        const JsonFile = 1 << 25;
        const TypeCached = 1 << 26;
        const Deprecated = 1 << 27;

        const BlockScoped = Self::Let.bits | Self::Const.bits;

        const ReachabilityCheckFlags = Self::HasImplicitReturn.bits | Self::HasExplicitReturn.bits;
        const ReachabilityAndEmitFlags = Self::ReachabilityCheckFlags.bits | Self::HasAsyncFunctions.bits;

        const ContextFlags = Self::DisallowInContext.bits | Self::YieldContext.bits | Self::DecoratorContext.bits | Self::AwaitContext.bits | Self::JavaScriptFile.bits | Self::InWithStatement.bits | Self::Ambient.bits;

        const TypeExcludesFlags = Self::YieldContext.bits | Self::AwaitContext.bits;

        const PermanentlySetIncrementalFlags = Self::PossiblyContainsDynamicImport.bits | Self::PossiblyContainsImportMeta.bits;
    }
}

bitflags! {
    pub struct ModifierFlags: u32 {
        const None = 0;
        const Export = 1 << 0;
        const Ambient = 1 << 1;
        const Public = 1 << 2;
        const Private = 1 << 3;
        const Protected = 1 << 4;
        const Static = 1 << 5;
        const Readonly = 1 << 6;
        const Abstract = 1 << 7;
        const Async = 1 << 8;
        const Default = 1 << 9;
        const Const = 1 << 11;
        const HasComputedJSDocModifiers = 1 << 12;

        const Deprecated = 1 << 13;
        const Override = 1 << 14;
        const HasComputedFlags = 1 << 29;
    }
}

bitflags! {
    pub struct RelationComparisonResult: u32 {
        const Succeeded = 1 << 0;
        const Failed = 1 << 1;
    }
}

pub type NodeId = u32;

pub trait NodeInterface: ReadonlyTextRange {
    fn node_wrapper(&self) -> Rc<Node>;
    fn set_node_wrapper(&self, wrapper: Rc<Node>);
    fn kind(&self) -> SyntaxKind;
    fn modifier_flags_cache(&self) -> ModifierFlags;
    fn set_modifier_flags_cache(&self, flags: ModifierFlags);
    fn flags(&self) -> NodeFlags;
    fn set_flags(&self, flags: NodeFlags);
    fn transform_flags(&self) -> TransformFlags;
    fn set_transform_flags(&mut self, flags: TransformFlags);
    fn add_transform_flags(&mut self, flags: TransformFlags);
    fn maybe_decorators(&self) -> Ref<Option<NodeArray>>;
    fn set_decorators(&self, decorators: Option<NodeArray>);
    fn maybe_modifiers(&self) -> Option<&NodeArray>;
    fn maybe_id(&self) -> Option<NodeId>;
    fn id(&self) -> NodeId;
    fn set_id(&self, id: NodeId);
    fn maybe_parent(&self) -> Option<Rc<Node>>;
    fn parent(&self) -> Rc<Node>;
    fn set_parent(&self, parent: Rc<Node>);
    fn maybe_symbol(&self) -> Option<Rc<Symbol>>;
    fn symbol(&self) -> Rc<Symbol>;
    fn set_symbol(&self, symbol: Rc<Symbol>);
    fn maybe_locals(&self) -> RefMut<Option<SymbolTable>>;
    fn locals(&self) -> RefMut<SymbolTable>;
    fn set_locals(&self, locals: Option<SymbolTable>);
    fn maybe_js_doc(&self) -> Option<Vec<Rc<Node /*JSDoc*/>>>;
    fn set_js_doc(&self, js_doc: Vec<Rc<Node /*JSDoc*/>>);
    fn maybe_js_doc_cache(&self) -> Option<Vec<Rc<Node /*JSDocTag*/>>>;
    fn set_js_doc_cache(&self, js_doc_cache: Vec<Rc<Node /*JSDocTag*/>>);
}

#[derive(Debug)]
#[ast_type(impl_from = false)]
pub enum Node {
    BaseNode(BaseNode),
    TypeParameterDeclaration(TypeParameterDeclaration),
    Decorator(Decorator),
    SignatureDeclarationBase(SignatureDeclarationBase),
    VariableDeclaration(VariableDeclaration),
    VariableDeclarationList(VariableDeclarationList),
    ParameterDeclaration(ParameterDeclaration),
    TypeNode(TypeNode),
    Expression(Expression),
    TemplateSpan(TemplateSpan),
    Statement(Statement),
    TypeElement(TypeElement),
    PropertyAssignment(PropertyAssignment),
    SourceFile(SourceFile),
    QualifiedName(QualifiedName),
    JSDocTag(JSDocTag),
    BindingElement(BindingElement),
    PropertyDeclaration(PropertyDeclaration),
    EnumMember(EnumMember),
    JsxAttribute(JsxAttribute),
    JSDoc(JSDoc),
    ShorthandPropertyAssignment(ShorthandPropertyAssignment),
}

impl Node {
    pub fn wrap(self) -> Rc<Node> {
        let rc = Rc::new(self);
        rc.set_node_wrapper(rc.clone());
        rc
    }

    pub fn maybe_as_named_declaration(&self) -> Option<&dyn NamedDeclarationInterface> {
        match self {
            Node::TypeParameterDeclaration(node) => Some(node),
            Node::VariableDeclaration(node) => Some(node),
            Node::Statement(Statement::InterfaceDeclaration(node)) => Some(node),
            Node::Statement(Statement::TypeAliasDeclaration(node)) => Some(node),
            Node::TypeElement(node) => Some(node),
            Node::PropertyAssignment(node) => Some(node),
            Node::Statement(Statement::FunctionDeclaration(node)) => Some(node),
            Node::ParameterDeclaration(node) => Some(node),
            _ => None,
        }
    }

    pub fn as_named_declaration(&self) -> &dyn NamedDeclarationInterface {
        self.maybe_as_named_declaration()
            .expect("Expected named declaration")
    }

    pub fn as_member_name(&self) -> &dyn MemberNameInterface {
        match self {
            Node::Expression(Expression::Identifier(identifier)) => identifier,
            _ => panic!("Expected member name"),
        }
    }

    pub fn as_literal_like_node(&self) -> &dyn LiteralLikeNodeInterface {
        match self {
            Node::Expression(Expression::LiteralLikeNode(literal_like_node)) => literal_like_node,
            _ => panic!("Expected literal like node"),
        }
    }

    pub fn maybe_as_has_type(&self) -> Option<&dyn HasTypeInterface> {
        match self {
            Node::VariableDeclaration(variable_declaration) => Some(variable_declaration),
            Node::TypeElement(TypeElement::PropertySignature(property_signature)) => {
                Some(property_signature)
            }
            Node::Statement(Statement::FunctionDeclaration(function_declaration)) => {
                Some(function_declaration)
            }
            Node::ParameterDeclaration(parameter_declaration) => Some(parameter_declaration),
            _ => None,
        }
    }

    pub fn maybe_as_has_initializer(&self) -> Option<&dyn HasInitializerInterface> {
        match self {
            Node::VariableDeclaration(node) => Some(node),
            Node::ParameterDeclaration(node) => Some(node),
            Node::BindingElement(node) => Some(node),
            Node::TypeElement(TypeElement::PropertySignature(node)) => Some(node),
            Node::PropertyDeclaration(node) => Some(node),
            Node::PropertyAssignment(node) => Some(node),
            Node::EnumMember(node) => Some(node),
            Node::Statement(Statement::ForStatement(node)) => Some(node),
            Node::Statement(Statement::ForInStatement(node)) => Some(node),
            Node::Statement(Statement::ForOfStatement(node)) => Some(node),
            Node::JsxAttribute(node) => Some(node),
            _ => None,
        }
    }

    pub fn as_has_initializer(&self) -> &dyn HasInitializerInterface {
        self.maybe_as_has_initializer()
            .expect("Expected has initializer")
    }

    pub fn as_has_type_parameters(&self) -> &dyn HasTypeParametersInterface {
        match self {
            Node::Statement(Statement::InterfaceDeclaration(interface_declaration)) => {
                interface_declaration
            }
            Node::Statement(Statement::TypeAliasDeclaration(type_alias_declaration)) => {
                type_alias_declaration
            }
            _ => panic!("Expected has type parameters"),
        }
    }

    pub fn as_has_type_arguments(&self) -> &dyn HasTypeArgumentsInterface {
        match self {
            Node::TypeNode(TypeNode::TypeReferenceNode(type_reference_node)) => type_reference_node,
            _ => panic!("Expected has type arguments"),
        }
    }

    pub fn as_union_or_intersection_type_node(&self) -> &dyn UnionOrIntersectionTypeNodeInterface {
        match self {
            Node::TypeNode(TypeNode::UnionTypeNode(union_type_node)) => union_type_node,
            Node::TypeNode(TypeNode::IntersectionTypeNode(intersection_type_node)) => {
                intersection_type_node
            }
            _ => panic!("Expected union or intersection type"),
        }
    }

<<<<<<< HEAD
    pub fn as_signature_declaration(&self) -> &dyn SignatureDeclarationInterface {
        match self {
            Node::Statement(Statement::FunctionDeclaration(function_declaration)) => {
                function_declaration
            }
            _ => panic!("Expected signature declaration"),
        }
    }

    pub fn as_has_type(&self) -> &dyn HasTypeInterface {
        self.maybe_as_has_type().expect("Expected has type")
    }

    pub fn maybe_as_function_like_declaration(
        &self,
    ) -> Option<&dyn FunctionLikeDeclarationInterface> {
        match self {
            Node::Statement(Statement::FunctionDeclaration(function_declaration)) => {
                Some(function_declaration)
            }
            _ => None,
        }
    }

    pub fn as_function_like_declaration(&self) -> &dyn FunctionLikeDeclarationInterface {
        self.maybe_as_function_like_declaration()
            .expect("Expected function like declaration")
    }

=======
    pub fn as_has_expression(&self) -> &dyn HasExpressionInterface {
        match self {
            Node::Expression(Expression::ParenthesizedExpression(node)) => node,
            Node::Expression(Expression::TypeAssertion(node)) => node,
            Node::Expression(Expression::AsExpression(node)) => node,
            Node::Expression(Expression::NonNullExpression(node)) => node,
            Node::Expression(Expression::PartiallyEmittedExpression(node)) => node,
            _ => panic!("Expected has expression"),
        }
    }

    pub fn as_signature_declaration(&self) -> &dyn SignatureDeclarationInterface {
        match self {
            Node::Statement(Statement::FunctionDeclaration(node)) => node,
            _ => panic!("Expected signature declaration"),
        }
    }

>>>>>>> fded5522
    pub fn as_expression(&self) -> &Expression {
        // node_unwrapped!(self, Expression)
        enum_unwrapped!(self, [Node, Expression])
    }

    pub fn as_variable_declaration_list(&self) -> &VariableDeclarationList {
        enum_unwrapped!(self, [Node, VariableDeclarationList])
    }

    pub fn as_type_parameter_declaration(&self) -> &TypeParameterDeclaration {
        enum_unwrapped!(self, [Node, TypeParameterDeclaration])
    }

    pub fn as_property_assignment(&self) -> &PropertyAssignment {
        enum_unwrapped!(self, [Node, PropertyAssignment])
    }

    pub fn as_source_file(&self) -> &SourceFile {
        enum_unwrapped!(self, [Node, SourceFile])
    }

    pub fn as_variable_declaration(&self) -> &VariableDeclaration {
        enum_unwrapped!(self, [Node, VariableDeclaration])
    }

    pub fn as_object_literal_expression(&self) -> &ObjectLiteralExpression {
        enum_unwrapped!(self, [Node, Expression, ObjectLiteralExpression])
    }

    pub fn as_identifier(&self) -> &Identifier {
        enum_unwrapped!(self, [Node, Expression, Identifier])
    }

    pub fn as_type_node(&self) -> &TypeNode {
        enum_unwrapped!(self, [Node, TypeNode])
    }

    pub fn as_type_alias_declaration(&self) -> &TypeAliasDeclaration {
        enum_unwrapped!(self, [Node, Statement, TypeAliasDeclaration])
    }

    pub fn as_template_span(&self) -> &TemplateSpan {
        enum_unwrapped!(self, [Node, TemplateSpan])
    }

    pub fn as_jsdoc_type_tag(&self) -> &JSDocTypeTag {
        enum_unwrapped!(self, [Node, JSDocTag, JSDocTypeTag])
    }

    pub fn as_jsdoc(&self) -> &JSDoc {
        enum_unwrapped!(self, [Node, JSDoc])
    }

    pub fn as_binary_expression(&self) -> &BinaryExpression {
        enum_unwrapped!(self, [Node, Expression, BinaryExpression])
    }

    pub fn as_module_declaration(&self) -> &ModuleDeclaration {
        enum_unwrapped!(self, [Node, Statement, ModuleDeclaration])
    }

    pub fn as_variable_statement(&self) -> &VariableStatement {
        enum_unwrapped!(self, [Node, Statement, VariableStatement])
    }

    pub fn as_expression_statement(&self) -> &ExpressionStatement {
        enum_unwrapped!(self, [Node, Statement, ExpressionStatement])
    }

    pub fn as_call_expression(&self) -> &CallExpression {
        enum_unwrapped!(self, [Node, Expression, CallExpression])
    }

    pub fn as_property_access_expression(&self) -> &PropertyAccessExpression {
        enum_unwrapped!(self, [Node, Expression, PropertyAccessExpression])
    }

    pub fn as_element_access_expression(&self) -> &ElementAccessExpression {
        enum_unwrapped!(self, [Node, Expression, ElementAccessExpression])
    }

    pub fn as_void_expression(&self) -> &VoidExpression {
        enum_unwrapped!(self, [Node, Expression, VoidExpression])
    }

    pub fn as_numeric_literal(&self) -> &NumericLiteral {
        enum_unwrapped!(self, [Node, Expression, LiteralLikeNode, NumericLiteral])
    }

    pub fn as_parameter_declaration(&self) -> &ParameterDeclaration {
        enum_unwrapped!(self, [Node, ParameterDeclaration])
    }

    pub fn as_jsdoc_property_like_tag(&self) -> &JSDocPropertyLikeTag {
        enum_unwrapped!(self, [Node, JSDocTag, JSDocPropertyLikeTag])
    }

    pub fn as_jsdoc_template_tag(&self) -> &JSDocTemplateTag {
        enum_unwrapped!(self, [Node, JSDocTag, JSDocTemplateTag])
    }

    pub fn as_new_expression(&self) -> &NewExpression {
        enum_unwrapped!(self, [Node, Expression, NewExpression])
    }
}

#[derive(Debug)]
pub struct BaseNode {
    _node_wrapper: RefCell<Option<Weak<Node>>>,
    pub kind: SyntaxKind,
    flags: Cell<NodeFlags>,
<<<<<<< HEAD
    modifier_flags_cache: Cell<ModifierFlags>,
=======
    transform_flags: TransformFlags,
>>>>>>> fded5522
    pub decorators: RefCell<Option<NodeArray /*<Decorator>*/>>,
    pub modifiers: Option<ModifiersArray>,
    pub id: Cell<Option<NodeId>>,
    pub parent: RefCell<Option<Weak<Node>>>,
    pub pos: Cell<isize>,
    pub end: Cell<isize>,
    pub symbol: RefCell<Option<Weak<Symbol>>>,
    pub locals: RefCell<Option<SymbolTable>>,
    js_doc: RefCell<Option<Vec<Weak<Node>>>>,
    js_doc_cache: RefCell<Option<Vec<Weak<Node>>>>,
}

impl BaseNode {
    pub fn new(
        kind: SyntaxKind,
        flags: NodeFlags,
        transform_flags: TransformFlags,
        pos: isize,
        end: isize,
    ) -> Self {
        Self {
            _node_wrapper: RefCell::new(None),
            kind,
            flags: Cell::new(flags),
<<<<<<< HEAD
            modifier_flags_cache: Cell::new(ModifierFlags::None),
=======
            transform_flags,
>>>>>>> fded5522
            decorators: RefCell::new(None),
            modifiers: None,
            id: Cell::new(None),
            parent: RefCell::new(None),
            pos: Cell::new(pos),
            end: Cell::new(end),
            symbol: RefCell::new(None),
            locals: RefCell::new(None),
            js_doc: RefCell::new(None),
            js_doc_cache: RefCell::new(None),
        }
    }
}

impl NodeInterface for BaseNode {
    fn node_wrapper(&self) -> Rc<Node> {
        self._node_wrapper
            .borrow()
            .as_ref()
            .unwrap()
            .upgrade()
            .unwrap()
    }

    fn set_node_wrapper(&self, wrapper: Rc<Node>) {
        *self._node_wrapper.borrow_mut() = Some(Rc::downgrade(&wrapper));
    }

    fn kind(&self) -> SyntaxKind {
        self.kind
    }

    fn flags(&self) -> NodeFlags {
        self.flags.get()
    }

    fn set_flags(&self, flags: NodeFlags) {
        self.flags.set(flags);
    }

<<<<<<< HEAD
    fn modifier_flags_cache(&self) -> ModifierFlags {
        self.modifier_flags_cache.get()
    }

    fn set_modifier_flags_cache(&self, flags: ModifierFlags) {
        self.modifier_flags_cache.set(flags);
=======
    fn transform_flags(&self) -> TransformFlags {
        self.transform_flags
    }

    fn set_transform_flags(&mut self, flags: TransformFlags) {
        self.transform_flags = flags;
    }

    fn add_transform_flags(&mut self, flags: TransformFlags) {
        self.transform_flags |= flags;
>>>>>>> fded5522
    }

    fn maybe_decorators(&self) -> Ref<Option<NodeArray>> {
        self.decorators.borrow()
    }

    fn set_decorators(&self, decorators: Option<NodeArray>) {
        *self.decorators.borrow_mut() = decorators;
    }

    fn maybe_modifiers(&self) -> Option<&NodeArray> {
        self.modifiers.as_ref()
    }

    fn maybe_id(&self) -> Option<NodeId> {
        self.id.get()
    }

    fn id(&self) -> NodeId {
        self.id.get().unwrap()
    }

    fn set_id(&self, id: NodeId) {
        self.id.set(Some(id));
    }

    fn maybe_parent(&self) -> Option<Rc<Node>> {
        self.parent
            .borrow()
            .as_ref()
            .map(|weak| weak.upgrade().unwrap())
    }

    fn parent(&self) -> Rc<Node> {
        self.parent.borrow().clone().unwrap().upgrade().unwrap()
    }

    fn set_parent(&self, parent: Rc<Node>) {
        *self.parent.borrow_mut() = Some(Rc::downgrade(&parent));
    }

    fn maybe_symbol(&self) -> Option<Rc<Symbol>> {
        self.symbol
            .borrow()
            .as_ref()
            .map(|weak| weak.upgrade().unwrap())
    }

    fn symbol(&self) -> Rc<Symbol> {
        self.symbol.borrow().as_ref().unwrap().upgrade().unwrap()
    }

    fn set_symbol(&self, symbol: Rc<Symbol>) {
        *self.symbol.borrow_mut() = Some(Rc::downgrade(&symbol));
    }

    fn maybe_locals(&self) -> RefMut<Option<SymbolTable>> {
        self.locals.borrow_mut()
    }

    fn locals(&self) -> RefMut<SymbolTable> {
        RefMut::map(self.locals.borrow_mut(), |option| option.as_mut().unwrap())
    }

    fn set_locals(&self, locals: Option<SymbolTable>) {
        *self.locals.borrow_mut() = locals;
    }

    fn maybe_js_doc(&self) -> Option<Vec<Rc<Node>>> {
        self.js_doc
            .borrow()
            .clone()
            .map(|vec| vec.iter().map(|weak| weak.upgrade().unwrap()).collect())
    }

    fn set_js_doc(&self, js_doc: Vec<Rc<Node>>) {
        *self.js_doc.borrow_mut() = Some(js_doc.iter().map(|rc| Rc::downgrade(rc)).collect());
    }

    fn maybe_js_doc_cache(&self) -> Option<Vec<Rc<Node>>> {
        self.js_doc_cache
            .borrow()
            .clone()
            .map(|vec| vec.iter().map(|weak| weak.upgrade().unwrap()).collect())
    }

    fn set_js_doc_cache(&self, js_doc_cache: Vec<Rc<Node>>) {
        *self.js_doc_cache.borrow_mut() =
            Some(js_doc_cache.iter().map(|rc| Rc::downgrade(rc)).collect());
    }
}

impl ReadonlyTextRange for BaseNode {
    fn pos(&self) -> isize {
        self.pos.get()
    }

    fn set_pos(&self, pos: isize) {
        self.pos.set(pos);
    }

    fn end(&self) -> isize {
        self.end.get()
    }

    fn set_end(&self, end: isize) {
        self.end.set(end);
    }
}

impl From<BaseNode> for Node {
    fn from(base_node: BaseNode) -> Self {
        Node::BaseNode(base_node)
    }
}

impl From<BaseNode> for Rc<Node> {
    fn from(base_node: BaseNode) -> Self {
        let rc = Rc::new(Node::BaseNode(base_node));
        rc.set_node_wrapper(rc.clone());
        rc
    }
}

pub trait HasTypeInterface {
    fn maybe_type(&self) -> Option<Rc<Node>>;
    fn set_type(&mut self, type_: Rc<Node>);
}

pub trait HasInitializerInterface {
    fn maybe_initializer(&self) -> Option<Rc<Node>>;
    fn set_initializer(&mut self, initializer: Rc<Node>);
}<|MERGE_RESOLUTION|>--- conflicted
+++ resolved
@@ -6,27 +6,18 @@
 use std::rc::{Rc, Weak};
 
 use super::{
-<<<<<<< HEAD
-    Decorator, Expression, FunctionLikeDeclarationInterface, HasTypeArgumentsInterface,
-    HasTypeParametersInterface, Identifier, LiteralLikeNodeInterface, MemberNameInterface,
-    ModifiersArray, NamedDeclarationInterface, NodeArray, ObjectLiteralExpression,
-    ParameterDeclaration, PropertyAssignment, SignatureDeclarationBase,
+    BinaryExpression, BindingElement, CallExpression, Decorator, ElementAccessExpression,
+    EnumMember, Expression, ExpressionStatement, FunctionLikeDeclarationInterface,
+    HasExpressionInterface, HasTypeArgumentsInterface, HasTypeParametersInterface, Identifier,
+    JSDoc, JSDocPropertyLikeTag, JSDocTag, JSDocTemplateTag, JSDocTypeTag, JsxAttribute,
+    LiteralLikeNodeInterface, MemberNameInterface, ModifiersArray, ModuleDeclaration,
+    NamedDeclarationInterface, NewExpression, NodeArray, NumericLiteral, ObjectLiteralExpression,
+    ParameterDeclaration, PropertyAccessExpression, PropertyAssignment, PropertyDeclaration,
+    QualifiedName, ShorthandPropertyAssignment, SignatureDeclarationBase,
     SignatureDeclarationInterface, SourceFile, Statement, Symbol, SymbolTable, TemplateSpan,
-    TypeAliasDeclaration, TypeElement, TypeNode, TypeParameterDeclaration,
+    TransformFlags, TypeAliasDeclaration, TypeElement, TypeNode, TypeParameterDeclaration,
     UnionOrIntersectionTypeNodeInterface, VariableDeclaration, VariableDeclarationList,
-=======
-    BinaryExpression, BindingElement, CallExpression, Decorator, ElementAccessExpression,
-    EnumMember, Expression, ExpressionStatement, HasExpressionInterface, HasTypeArgumentsInterface,
-    HasTypeParametersInterface, Identifier, JSDoc, JSDocPropertyLikeTag, JSDocTag,
-    JSDocTemplateTag, JSDocTypeTag, JsxAttribute, LiteralLikeNodeInterface, MemberNameInterface,
-    ModifiersArray, ModuleDeclaration, NamedDeclarationInterface, NewExpression, NodeArray,
-    NumericLiteral, ObjectLiteralExpression, ParameterDeclaration, PropertyAccessExpression,
-    PropertyAssignment, PropertyDeclaration, QualifiedName, ShorthandPropertyAssignment,
-    SignatureDeclarationBase, SignatureDeclarationInterface, SourceFile, Statement, Symbol,
-    SymbolTable, TemplateSpan, TransformFlags, TypeAliasDeclaration, TypeElement, TypeNode,
-    TypeParameterDeclaration, UnionOrIntersectionTypeNodeInterface, VariableDeclaration,
-    VariableDeclarationList, VariableStatement, VoidExpression,
->>>>>>> fded5522
+    VariableStatement, VoidExpression,
 };
 use local_macros::{ast_type, enum_unwrapped};
 
@@ -106,10 +97,7 @@
     EndOfFileToken,
     SingleLineCommentTrivia,
     MultiLineCommentTrivia,
-<<<<<<< HEAD
-=======
     NewLineTrivia,
->>>>>>> fded5522
     WhitespaceTrivia,
     ShebangTrivia,
     ConflictMarkerTrivia,
@@ -141,11 +129,8 @@
     GreaterThanEqualsToken,
     EqualsEqualsToken,
     ExclamationEqualsToken,
-<<<<<<< HEAD
-=======
     EqualsEqualsEqualsToken,
     ExclamationEqualsEqualsToken,
->>>>>>> fded5522
     EqualsGreaterThanToken,
     PlusToken,
     MinusToken,
@@ -518,8 +503,6 @@
         const Let = 1 << 0;
         const Const = 1 << 1;
         const NestedNamespace = 1 << 2;
-<<<<<<< HEAD
-=======
         const Synthesized = 1 << 3;
         const Namespace = 1 << 4;
         const OptionalChain = 1 << 5;
@@ -529,7 +512,6 @@
         const HasExplicitReturn = 1 << 9;
         const GlobalAugmentation = 1 << 10;
         const HasAsyncFunctions = 1 << 11;
->>>>>>> fded5522
         const DisallowInContext = 1 << 12;
         const YieldContext = 1 << 13;
         const DecoratorContext = 1 << 14;
@@ -757,12 +739,20 @@
         }
     }
 
-<<<<<<< HEAD
+    pub fn as_has_expression(&self) -> &dyn HasExpressionInterface {
+        match self {
+            Node::Expression(Expression::ParenthesizedExpression(node)) => node,
+            Node::Expression(Expression::TypeAssertion(node)) => node,
+            Node::Expression(Expression::AsExpression(node)) => node,
+            Node::Expression(Expression::NonNullExpression(node)) => node,
+            Node::Expression(Expression::PartiallyEmittedExpression(node)) => node,
+            _ => panic!("Expected has expression"),
+        }
+    }
+
     pub fn as_signature_declaration(&self) -> &dyn SignatureDeclarationInterface {
         match self {
-            Node::Statement(Statement::FunctionDeclaration(function_declaration)) => {
-                function_declaration
-            }
+            Node::Statement(Statement::FunctionDeclaration(node)) => node,
             _ => panic!("Expected signature declaration"),
         }
     }
@@ -787,26 +777,6 @@
             .expect("Expected function like declaration")
     }
 
-=======
-    pub fn as_has_expression(&self) -> &dyn HasExpressionInterface {
-        match self {
-            Node::Expression(Expression::ParenthesizedExpression(node)) => node,
-            Node::Expression(Expression::TypeAssertion(node)) => node,
-            Node::Expression(Expression::AsExpression(node)) => node,
-            Node::Expression(Expression::NonNullExpression(node)) => node,
-            Node::Expression(Expression::PartiallyEmittedExpression(node)) => node,
-            _ => panic!("Expected has expression"),
-        }
-    }
-
-    pub fn as_signature_declaration(&self) -> &dyn SignatureDeclarationInterface {
-        match self {
-            Node::Statement(Statement::FunctionDeclaration(node)) => node,
-            _ => panic!("Expected signature declaration"),
-        }
-    }
-
->>>>>>> fded5522
     pub fn as_expression(&self) -> &Expression {
         // node_unwrapped!(self, Expression)
         enum_unwrapped!(self, [Node, Expression])
@@ -918,11 +888,8 @@
     _node_wrapper: RefCell<Option<Weak<Node>>>,
     pub kind: SyntaxKind,
     flags: Cell<NodeFlags>,
-<<<<<<< HEAD
     modifier_flags_cache: Cell<ModifierFlags>,
-=======
     transform_flags: TransformFlags,
->>>>>>> fded5522
     pub decorators: RefCell<Option<NodeArray /*<Decorator>*/>>,
     pub modifiers: Option<ModifiersArray>,
     pub id: Cell<Option<NodeId>>,
@@ -947,11 +914,8 @@
             _node_wrapper: RefCell::new(None),
             kind,
             flags: Cell::new(flags),
-<<<<<<< HEAD
             modifier_flags_cache: Cell::new(ModifierFlags::None),
-=======
             transform_flags,
->>>>>>> fded5522
             decorators: RefCell::new(None),
             modifiers: None,
             id: Cell::new(None),
@@ -992,14 +956,14 @@
         self.flags.set(flags);
     }
 
-<<<<<<< HEAD
     fn modifier_flags_cache(&self) -> ModifierFlags {
         self.modifier_flags_cache.get()
     }
 
     fn set_modifier_flags_cache(&self, flags: ModifierFlags) {
         self.modifier_flags_cache.set(flags);
-=======
+    }
+
     fn transform_flags(&self) -> TransformFlags {
         self.transform_flags
     }
@@ -1010,7 +974,6 @@
 
     fn add_transform_flags(&mut self, flags: TransformFlags) {
         self.transform_flags |= flags;
->>>>>>> fded5522
     }
 
     fn maybe_decorators(&self) -> Ref<Option<NodeArray>> {
