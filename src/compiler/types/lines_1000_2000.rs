#![allow(non_upper_case_globals)]

use std::ops::Deref;
use std::rc::Rc;

use super::{
    ArrayLiteralExpression, AsExpression, BaseGenericNamedDeclaration, BaseLiteralLikeNode,
    BaseNode, BinaryExpression, CallExpression, ElementAccessExpression, HasExpressionInterface,
    HasInitializerInterface, HasTypeInterface, LiteralLikeNode, NewExpression, Node, NodeInterface,
    NonNullExpression, ObjectLiteralExpression, ParenthesizedExpression, PropertyAccessExpression,
    SyntaxKind, TemplateExpression, TypeAssertion, VoidExpression, __String,
};
use local_macros::ast_type;

#[derive(Clone, Debug)]
pub struct NodeArray {
    _nodes: Vec<Rc<Node>>,
    pub is_missing_list: bool,
}

impl NodeArray {
    pub fn new(nodes: Vec<Rc<Node>>) -> Self {
        NodeArray {
            _nodes: nodes,
            is_missing_list: false,
        }
    }

    pub fn iter(&self) -> NodeArrayIter {
        NodeArrayIter(Box::new(self._nodes.iter()))
    }

    pub fn len(&self) -> usize {
        self._nodes.len()
    }
}

impl Default for NodeArray {
    fn default() -> Self {
        Self::new(vec![])
    }
}

impl From<&NodeArray> for Vec<Rc<Node>> {
    fn from(node_array: &NodeArray) -> Self {
        node_array._nodes.clone()
    }
}

impl<'node_array> From<&'node_array NodeArray> for &'node_array [Rc<Node>] {
    fn from(node_array: &'node_array NodeArray) -> Self {
        &node_array._nodes
    }
}

pub struct NodeArrayIter<'node_array>(
    Box<dyn Iterator<Item = &'node_array Rc<Node>> + 'node_array>,
);

impl<'node_array> Iterator for NodeArrayIter<'node_array> {
    type Item = &'node_array Rc<Node>;

    fn next(&mut self) -> Option<Self::Item> {
        self.0.next()
    }
}

impl<'node_array> IntoIterator for &'node_array NodeArray {
    type Item = &'node_array Rc<Node>;
    type IntoIter = NodeArrayIter<'node_array>;

    fn into_iter(self) -> Self::IntoIter {
        self.iter()
    }
}

impl Deref for NodeArray {
    type Target = [Rc<Node>];

    fn deref(&self) -> &Self::Target {
        &self._nodes
    }
}

pub enum NodeArrayOrVec {
    NodeArray(NodeArray),
    Vec(Vec<Rc<Node>>),
}

impl From<NodeArray> for NodeArrayOrVec {
    fn from(node_array: NodeArray) -> Self {
        NodeArrayOrVec::NodeArray(node_array)
    }
}

impl From<Vec<Rc<Node>>> for NodeArrayOrVec {
    fn from(vec: Vec<Rc<Node>>) -> Self {
        NodeArrayOrVec::Vec(vec)
    }
}

#[derive(Debug)]
#[ast_type(ancestors = "Expression")]
pub struct Identifier {
    _node: BaseNode,
    pub escaped_text: __String,
}

impl Identifier {
    pub fn new(base_node: BaseNode, escaped_text: __String) -> Self {
        Self {
            _node: base_node,
            escaped_text,
        }
    }
}

impl MemberNameInterface for Identifier {
    fn escaped_text(&self) -> __String {
        self.escaped_text.clone()
    }
}

pub type ModifiersArray = NodeArray; /*<Modifier>*/

#[derive(Debug)]
#[ast_type]
pub struct QualifiedName {
    _node: BaseNode,
    pub left: Rc<Node /*EntityName*/>,
    pub right: Rc<Node /*Identifier*/>,
    pub(crate) jsdoc_dot_pos: Option<usize>,
}

impl QualifiedName {
    pub fn new(
        base_node: BaseNode,
        left: Rc<Node>,
        right: Rc<Node>,
        jsdoc_dot_pos: Option<usize>,
    ) -> Self {
        Self {
            _node: base_node,
            left,
            right,
            jsdoc_dot_pos,
        }
    }
}

pub trait MemberNameInterface: NodeInterface {
    fn escaped_text(&self) -> __String;
}

pub trait NamedDeclarationInterface: NodeInterface {
    fn maybe_name(&self) -> Option<Rc<Node>>;
    fn name(&self) -> Rc<Node>;
    fn set_name(&mut self, name: Rc<Node>);
}

#[derive(Debug)]
#[ast_type(impl_from = false)]
pub struct BaseNamedDeclaration {
    _node: BaseNode,
    name: Option<Rc<Node>>,
}

impl BaseNamedDeclaration {
    pub fn new(base_node: BaseNode, name: Option<Rc<Node>>) -> Self {
        Self {
            _node: base_node,
            name,
        }
    }
}

impl NamedDeclarationInterface for BaseNamedDeclaration {
    fn maybe_name(&self) -> Option<Rc<Node>> {
        self.name.clone()
    }

    fn name(&self) -> Rc<Node> {
        self.name.as_ref().unwrap().clone()
    }

    fn set_name(&mut self, name: Rc<Node>) {
        self.name = Some(name);
    }
}

pub trait BindingLikeDeclarationInterface:
    NamedDeclarationInterface + HasInitializerInterface
{
}

#[derive(Debug)]
#[ast_type(impl_from = false, interfaces = "NamedDeclarationInterface")]
pub struct BaseBindingLikeDeclaration {
    _named_declaration: BaseNamedDeclaration,
    initializer: Option<Rc<Node>>,
}

impl BaseBindingLikeDeclaration {
    pub fn new(
        base_named_declaration: BaseNamedDeclaration,
        initializer: Option<Rc<Node>>,
    ) -> Self {
        Self {
            _named_declaration: base_named_declaration,
            initializer,
        }
    }
}

impl HasInitializerInterface for BaseBindingLikeDeclaration {
    fn maybe_initializer(&self) -> Option<Rc<Node>> {
        self.initializer.as_ref().map(Clone::clone)
    }

    fn set_initializer(&mut self, initializer: Rc<Node>) {
        self.initializer = Some(initializer);
    }
}

impl BindingLikeDeclarationInterface for BaseBindingLikeDeclaration {}

pub trait VariableLikeDeclarationInterface:
    BindingLikeDeclarationInterface + HasTypeInterface
{
}

#[derive(Debug)]
#[ast_type(
    impl_from = false,
    interfaces = "NamedDeclarationInterface, HasInitializerInterface, BindingLikeDeclarationInterface"
)]
pub struct BaseVariableLikeDeclaration {
    _binding_like_declaration: BaseBindingLikeDeclaration,
    type_: Option<Rc<Node>>,
}

impl BaseVariableLikeDeclaration {
    pub fn new(
        base_binding_like_declaration: BaseBindingLikeDeclaration,
        type_: Option<Rc<Node>>,
    ) -> Self {
        Self {
            _binding_like_declaration: base_binding_like_declaration,
            type_,
        }
    }
}

impl HasTypeInterface for BaseVariableLikeDeclaration {
    fn maybe_type(&self) -> Option<Rc<Node>> {
        self.type_.as_ref().map(Clone::clone)
    }

    fn set_type(&mut self, type_: Rc<Node>) {
        self.type_ = Some(type_);
    }
}

impl VariableLikeDeclarationInterface for BaseVariableLikeDeclaration {}

#[derive(Debug)]
#[ast_type(interfaces = "NamedDeclarationInterface")]
pub struct TypeParameterDeclaration {
    _named_declaration: BaseNamedDeclaration,
    pub constraint: Option<Rc<Node /*TypeNode*/>>,
    pub default: Option<Rc<Node /*TypeNode*/>>,
    pub expression: Option<Rc<Node /*Expression*/>>,
}

impl TypeParameterDeclaration {
    pub fn new(
        base_named_declaration: BaseNamedDeclaration,
        constraint: Option<Rc<Node>>,
        default: Option<Rc<Node>>,
    ) -> Self {
        Self {
            _named_declaration: base_named_declaration,
            constraint,
            default,
            expression: None,
        }
    }
}

#[derive(Debug)]
#[ast_type]
pub struct Decorator {
    _node: BaseNode,
    expression: Rc<Node /*LeftHandSideExpression*/>,
}

#[derive(Debug)]
#[ast_type(
    interfaces = "NamedDeclarationInterface, HasTypeInterface, SignatureDeclarationInterface"
)]
pub enum SignatureDeclarationBase {
    FunctionLikeDeclarationBase(FunctionLikeDeclarationBase),
}

pub trait SignatureDeclarationInterface: NamedDeclarationInterface + HasTypeInterface {
    fn parameters(&self) -> &NodeArray /*<ParameterDeclaration>*/;
}

#[derive(Debug)]
#[ast_type(
    impl_from = false,
    interfaces = "NamedDeclarationInterface, HasTypeParametersInterface, GenericNamedDeclarationInterface"
)]
pub struct BaseSignatureDeclaration {
    _generic_named_declaration: BaseGenericNamedDeclaration,
    parameters: NodeArray, /*<ParameterDeclaration>*/
    type_: Option<Rc<Node /*TypeNode*/>>,
}

impl BaseSignatureDeclaration {
    pub fn new(
        generic_named_declaration: BaseGenericNamedDeclaration,
        parameters: NodeArray,
        type_: Option<Rc<Node>>,
    ) -> Self {
        Self {
            _generic_named_declaration: generic_named_declaration,
            parameters,
            type_,
        }
    }
}

impl HasTypeInterface for BaseSignatureDeclaration {
    fn maybe_type(&self) -> Option<Rc<Node>> {
        self.type_.clone()
    }

    fn set_type(&mut self, type_: Rc<Node>) {
        self.type_ = Some(type_);
    }
}

impl SignatureDeclarationInterface for BaseSignatureDeclaration {
    fn parameters(&self) -> &NodeArray {
        &self.parameters
    }
}

#[derive(Debug)]
#[ast_type(
    ancestors = "SignatureDeclarationBase",
    interfaces = "NamedDeclarationInterface, HasTypeParametersInterface, GenericNamedDeclarationInterface, HasTypeInterface, SignatureDeclarationInterface, FunctionLikeDeclarationInterface"
)]
pub enum FunctionLikeDeclarationBase {
    BaseFunctionLikeDeclaration(BaseFunctionLikeDeclaration),
}

pub trait FunctionLikeDeclarationInterface {
    fn maybe_body(&self) -> Option<Rc<Node>>;
    fn maybe_asterisk_token(&self) -> Option<Rc<Node>>;
    fn maybe_question_token(&self) -> Option<Rc<Node>>;
    fn maybe_exclamation_token(&self) -> Option<Rc<Node>>;
}

#[derive(Debug)]
#[ast_type(
    ancestors = "FunctionLikeDeclarationBase, SignatureDeclarationBase",
    interfaces = "NamedDeclarationInterface, HasTypeParametersInterface, GenericNamedDeclarationInterface, HasTypeInterface, SignatureDeclarationInterface"
)]
pub struct BaseFunctionLikeDeclaration {
    _signature_declaration: BaseSignatureDeclaration,
    pub asterisk_token: Option<Rc<Node /*AsteriskToken*/>>,
    question_token: Option<Rc<Node /*QuestionToken*/>>,
    exclamation_token: Option<Rc<Node /*ExclamationToken*/>>,
    body: Option<Rc<Node /*Block | Expression*/>>,
}

impl BaseFunctionLikeDeclaration {
    pub fn new(signature_declaration: BaseSignatureDeclaration, body: Option<Rc<Node>>) -> Self {
        Self {
            _signature_declaration: signature_declaration,
            body,
            asterisk_token: None,
            question_token: None,
            exclamation_token: None,
        }
    }
}

impl FunctionLikeDeclarationInterface for BaseFunctionLikeDeclaration {
    fn maybe_body(&self) -> Option<Rc<Node>> {
        self.body.clone()
    }

    fn maybe_asterisk_token(&self) -> Option<Rc<Node>> {
        self.asterisk_token.clone()
    }

    fn maybe_question_token(&self) -> Option<Rc<Node>> {
        self.question_token.clone()
    }

    fn maybe_exclamation_token(&self) -> Option<Rc<Node>> {
        self.exclamation_token.clone()
    }
}

#[derive(Debug)]
#[ast_type(
    ancestors = "Statement",
    interfaces = "NamedDeclarationInterface, HasTypeParametersInterface, GenericNamedDeclarationInterface, HasTypeInterface, SignatureDeclarationInterface, FunctionLikeDeclarationInterface"
)]
pub struct FunctionDeclaration {
    _function_like_declaration: BaseFunctionLikeDeclaration,
}

impl FunctionDeclaration {
    pub fn new(function_like_declaration: BaseFunctionLikeDeclaration) -> Self {
        Self {
            _function_like_declaration: function_like_declaration,
        }
    }
}

#[derive(Debug)]
#[ast_type(
    interfaces = "NamedDeclarationInterface, HasInitializerInterface, BindingLikeDeclarationInterface, HasTypeInterface, VariableLikeDeclarationInterface"
)]
pub struct VariableDeclaration {
    _variable_like_declaration: BaseVariableLikeDeclaration,
}

impl VariableDeclaration {
    pub fn new(base_variable_like_declaration: BaseVariableLikeDeclaration) -> Self {
        Self {
            _variable_like_declaration: base_variable_like_declaration,
        }
    }
}

#[derive(Debug)]
#[ast_type]
pub struct VariableDeclarationList {
    _node: BaseNode,
    pub declarations: NodeArray, /*<VariableDeclaration>*/
}

impl VariableDeclarationList {
    pub fn new(base_node: BaseNode, declarations: NodeArray) -> Self {
        Self {
            _node: base_node,
            declarations,
        }
    }
}

#[derive(Debug)]
#[ast_type(
    interfaces = "NamedDeclarationInterface, HasInitializerInterface, BindingLikeDeclarationInterface, HasTypeInterface, VariableLikeDeclarationInterface"
)]
pub struct ParameterDeclaration {
    _variable_like_declaration: BaseVariableLikeDeclaration,
    pub dot_dot_dot_token: Option<Rc<Node /*DotDotDotToken*/>>,
    pub question_token: Option<Rc<Node /*QuestionToken*/>>,
}

impl ParameterDeclaration {
    pub fn new(
        base_variable_like_declaration: BaseVariableLikeDeclaration,
        dot_dot_dot_token: Option<Rc<Node>>,
        question_token: Option<Rc<Node>>,
    ) -> Self {
        Self {
            _variable_like_declaration: base_variable_like_declaration,
            dot_dot_dot_token,
            question_token,
        }
    }
}

#[derive(Debug)]
#[ast_type]
pub enum TypeNode {
    KeywordTypeNode(KeywordTypeNode),
    UnionTypeNode(UnionTypeNode),
    IntersectionTypeNode(IntersectionTypeNode),
    LiteralTypeNode(LiteralTypeNode),
    TypeReferenceNode(TypeReferenceNode),
    TypePredicateNode(TypePredicateNode),
    TypeLiteralNode(TypeLiteralNode),
    ArrayTypeNode(ArrayTypeNode),
}

#[derive(Debug)]
#[ast_type(ancestors = "TypeNode")]
pub struct KeywordTypeNode {
    _node: BaseNode,
}

impl KeywordTypeNode {
    pub fn new(base_node: BaseNode) -> Self {
        Self { _node: base_node }
    }
}

impl From<BaseNode> for KeywordTypeNode {
    fn from(base_node: BaseNode) -> Self {
        KeywordTypeNode::new(base_node)
    }
}

pub trait HasTypeArgumentsInterface {
    fn maybe_type_arguments(&self) -> Option<&NodeArray>;
}

#[derive(Debug)]
#[ast_type(ancestors = "TypeNode")]
pub struct TypeReferenceNode {
    _node: BaseNode,
    pub type_name: Rc<Node /*EntityName*/>,
    pub type_arguments: Option<NodeArray /*<TypeNode>*/>,
}

impl TypeReferenceNode {
    pub fn new(
        base_node: BaseNode,
        type_name: Rc<Node>,
        type_arguments: Option<NodeArray>,
    ) -> Self {
        Self {
            _node: base_node,
            type_name,
            type_arguments,
        }
    }
}

impl HasTypeArgumentsInterface for TypeReferenceNode {
    fn maybe_type_arguments(&self) -> Option<&NodeArray> {
        self.type_arguments.as_ref()
    }
}

#[derive(Debug)]
#[ast_type(ancestors = "TypeNode")]
pub struct TypePredicateNode {
    _node: BaseNode,
    pub asserts_modifier: Option<Rc<Node /*AssertsToken*/>>,
    pub parameter_name: Rc<Node /*Identifier | ThisTypeNode*/>,
    pub type_: Option<Rc<Node /*TypeNode*/>>,
}

impl TypePredicateNode {
    pub fn new(
        base_node: BaseNode,
        asserts_modifier: Option<Rc<Node>>,
        parameter_name: Rc<Node>,
        type_: Option<Rc<Node>>,
    ) -> Self {
        Self {
            _node: base_node,
            asserts_modifier,
            parameter_name,
            type_,
        }
    }
}

#[derive(Debug)]
#[ast_type(ancestors = "TypeNode")]
pub struct TypeLiteralNode {
    _node: BaseNode,
    pub members: NodeArray, /*<TypeElement>*/
}

impl TypeLiteralNode {
    pub fn new(base_node: BaseNode, members: NodeArray) -> Self {
        Self {
            _node: base_node,
            members,
        }
    }
}

#[derive(Debug)]
#[ast_type(ancestors = "TypeNode")]
pub struct ArrayTypeNode {
    _node: BaseNode,
    pub element_type: Rc<Node /*TypeNode*/>,
}

impl ArrayTypeNode {
    pub fn new(base_node: BaseNode, element_type: Rc<Node>) -> Self {
        Self {
            _node: base_node,
            element_type,
        }
    }
}

pub trait UnionOrIntersectionTypeNodeInterface {
    fn types(&self) -> &NodeArray;
}

#[derive(Debug)]
#[ast_type(ancestors = "TypeNode")]
pub struct UnionTypeNode {
    _node: BaseNode,
    pub types: NodeArray, /*<TypeNode>*/
}

impl UnionTypeNode {
    pub fn new(base_node: BaseNode, types: NodeArray) -> Self {
        Self {
            _node: base_node,
            types,
        }
    }
}

impl UnionOrIntersectionTypeNodeInterface for UnionTypeNode {
    fn types(&self) -> &NodeArray {
        &self.types
    }
}

#[derive(Debug)]
#[ast_type(ancestors = "TypeNode")]
pub struct IntersectionTypeNode {
    _node: BaseNode,
    pub types: NodeArray, /*<TypeNode>*/
}

impl IntersectionTypeNode {
    pub fn new(base_node: BaseNode, types: NodeArray) -> Self {
        Self {
            _node: base_node,
            types,
        }
    }
}

impl UnionOrIntersectionTypeNodeInterface for IntersectionTypeNode {
    fn types(&self) -> &NodeArray {
        &self.types
    }
}

#[derive(Debug)]
#[ast_type(ancestors = "TypeNode")]
pub struct LiteralTypeNode {
    _node: BaseNode,
    pub literal: Rc<Node>, // TODO: should be weak?
}

impl LiteralTypeNode {
    pub fn new(base_node: BaseNode, literal: Rc<Node>) -> Self {
        Self {
            _node: base_node,
            literal,
        }
    }
}

#[derive(Debug)]
#[ast_type(
    ancestors = "LiteralLikeNode, Expression",
    interfaces = "LiteralLikeNodeInterface"
)]
pub struct StringLiteral {
    _literal_like_node: BaseLiteralLikeNode,
    pub single_quote: Option<bool>,
}

impl StringLiteral {
    pub fn new(base_literal_like_node: BaseLiteralLikeNode, single_quote: Option<bool>) -> Self {
        Self {
            _literal_like_node: base_literal_like_node,
            single_quote,
        }
    }
}

#[derive(Debug)]
#[ast_type]
pub enum Expression {
    PartiallyEmittedExpression(PartiallyEmittedExpression),
    TokenExpression(BaseNode),
    Identifier(Identifier),
    PrefixUnaryExpression(PrefixUnaryExpression),
    BinaryExpression(BinaryExpression),
    LiteralLikeNode(LiteralLikeNode),
    TemplateExpression(TemplateExpression),
    ParenthesizedExpression(ParenthesizedExpression),
    ArrayLiteralExpression(ArrayLiteralExpression),
    ObjectLiteralExpression(ObjectLiteralExpression),
<<<<<<< HEAD
    CallExpression(CallExpression),
=======
    AsExpression(AsExpression),
    TypeAssertion(TypeAssertion),
    NonNullExpression(NonNullExpression),
    CallExpression(CallExpression),
    PropertyAccessExpression(PropertyAccessExpression),
    ElementAccessExpression(ElementAccessExpression),
    VoidExpression(VoidExpression),
    NewExpression(NewExpression),
    PostfixUnaryExpression(PostfixUnaryExpression),
>>>>>>> fded5522
}

impl From<BaseNode> for Expression {
    fn from(base_node: BaseNode) -> Self {
        Expression::TokenExpression(base_node)
    }
}

#[derive(Debug)]
#[ast_type(ancestors = "Expression")]
pub struct PartiallyEmittedExpression {
    pub _node: BaseNode,
    pub expression: Rc<Node /*Expression*/>,
}

impl PartiallyEmittedExpression {
    pub fn new(base_node: BaseNode, expression: Rc<Node>) -> Self {
        Self {
            _node: base_node,
            expression,
        }
    }
}

impl HasExpressionInterface for PartiallyEmittedExpression {
    fn expression(&self) -> Rc<Node> {
        self.expression.clone()
    }
}

#[derive(Debug)]
#[ast_type(ancestors = "Expression")]
pub struct PrefixUnaryExpression {
    pub _node: BaseNode,
    pub operator: SyntaxKind, /*PrefixUnaryOperator*/
    pub operand: Rc<Node /*UnaryExpression*/>,
}

impl PrefixUnaryExpression {
    pub fn new(base_node: BaseNode, operator: SyntaxKind, operand: Rc<Node>) -> Self {
        Self {
            _node: base_node,
            operator,
            operand,
        }
    }
}

#[derive(Debug)]
#[ast_type(ancestors = "Expression")]
pub struct PostfixUnaryExpression {
    pub _node: BaseNode,
    pub operand: Rc<Node /*LeftHandSideExpression*/>,
    pub operator: SyntaxKind, /*PostfixUnaryOperator*/
}

impl PostfixUnaryExpression {
    pub fn new(base_node: BaseNode, operand: Rc<Node>, operator: SyntaxKind) -> Self {
        Self {
            _node: base_node,
            operand,
            operator,
        }
    }
}<|MERGE_RESOLUTION|>--- conflicted
+++ resolved
@@ -695,9 +695,6 @@
     ParenthesizedExpression(ParenthesizedExpression),
     ArrayLiteralExpression(ArrayLiteralExpression),
     ObjectLiteralExpression(ObjectLiteralExpression),
-<<<<<<< HEAD
-    CallExpression(CallExpression),
-=======
     AsExpression(AsExpression),
     TypeAssertion(TypeAssertion),
     NonNullExpression(NonNullExpression),
@@ -707,7 +704,6 @@
     VoidExpression(VoidExpression),
     NewExpression(NewExpression),
     PostfixUnaryExpression(PostfixUnaryExpression),
->>>>>>> fded5522
 }
 
 impl From<BaseNode> for Expression {
