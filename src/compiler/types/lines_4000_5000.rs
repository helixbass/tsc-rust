--- conflicted
+++ resolved
@@ -6,16 +6,10 @@
 use std::rc::{Rc, Weak};
 
 use super::{
-<<<<<<< HEAD
-    BaseType, CompilerOptions, DiagnosticCollection, ModuleSpecifierResolutionHost, Node, NodeId,
-    NodeLinks, ObjectFlags, RelationComparisonResult, Signature, SignatureFlags, SymbolTable,
-    SymbolTracker, Type, TypeFlags, TypeMapper, __String,
-=======
     BaseType, CompilerOptions, DiagnosticCollection, ModuleSpecifierResolutionHost, Node,
     NodeCheckFlags, NodeId, NodeLinks, ObjectFlags, ParsedCommandLine, Path,
-    RelationComparisonResult, SymbolTable, SymbolTracker, TransformationContext,
-    TransformerFactory, Type, TypeFlags, TypeMapper, __String,
->>>>>>> 558bc531
+    RelationComparisonResult, Signature, SignatureFlags, SymbolTable, SymbolTracker,
+    TransformationContext, TransformerFactory, Type, TypeFlags, TypeMapper, __String,
 };
 use crate::{NodeBuilder, Number, StringOrNumber};
 use local_macros::symbol_type;
@@ -134,6 +128,7 @@
     pub empty_generic_type: Option<Rc<Type /*GenericType*/>>,
     pub no_constraint_type: Option<Rc<Type /*ResolvedType*/>>,
     pub circular_constraint_type: Option<Rc<Type /*ResolvedType*/>>,
+    pub global_array_type: Option<Rc<Type /*GenericType*/>>,
     pub deferred_global_promise_type: RefCell<Option<Rc<Type /*GenericType*/>>>,
     pub deferred_global_promise_constructor_symbol: RefCell<Option<Rc<Symbol>>>,
     pub symbol_links: RefCell<HashMap<SymbolId, Rc<RefCell<SymbolLinks>>>>,
