#[macro_use]
extern crate lazy_static;

mod compiler;
mod execute_command_line;
mod rust_helpers;

pub use compiler::binder::bind_source_file;
pub use compiler::checker::create_type_checker;
pub use compiler::command_line_parser::parse_command_line;
pub use compiler::core::{concatenate, for_each, insert_sorted, last_or_undefined};
pub use compiler::core_public::SortedArray;
pub use compiler::debug::Debug_;
pub use compiler::diagnostic_information_map_generated::Diagnostics;
pub use compiler::factory::base_node_factory::BaseNodeFactory;
pub use compiler::factory::node_factory::create_node_factory;
pub use compiler::parser::{create_source_file, for_each_child};
pub use compiler::path::{normalize_path, to_path};
pub use compiler::program::create_program;
pub use compiler::scanner::{create_scanner, Scanner};
pub use compiler::sys::{get_sys, System};
pub use compiler::types::{
    BaseDiagnostic, BaseDiagnosticRelatedInformation, BaseIntrinsicType, BaseLiteralLikeNode,
    BaseLiteralType, BaseNode, BaseType, BaseUnionOrIntersectionType, BinaryExpression,
    CharacterCodes, CompilerHost, CreateProgramOptions, Diagnostic, DiagnosticCategory,
    DiagnosticCollection, DiagnosticMessage, DiagnosticRelatedInformationInterface,
    DiagnosticWithDetachedLocation, DiagnosticWithLocation, EmptyStatement, ExitStatus, Expression,
    ExpressionStatement, FreshableIntrinsicType, Identifier, IntrinsicType, LiteralLikeNode,
    LiteralLikeNodeInterface, LiteralTypeInterface, ModuleResolutionHost,
    ModuleSpecifierResolutionHost, Node, NodeArray, NodeArrayOrVec, NodeFactory, NodeInterface,
    NumberLiteralType, NumericLiteral, ParsedCommandLine, Path, PrefixUnaryExpression, Program,
    ReadonlyTextRange, RelationComparisonResult, SourceFile, Statement, StructureIsReused,
<<<<<<< HEAD
    SyntaxKind, Ternary, TextSpan, Type, TypeChecker, TypeCheckerHost, TypeFlags, TypeInterface,
    UnionOrIntersectionType, UnionOrIntersectionTypeInterface, UnionType,
=======
    SyntaxKind, Ternary, TextSpan, TokenFlags, Type, TypeChecker, TypeCheckerHost, TypeFlags,
    TypeInterface, UnionOrIntersectionType, UnionOrIntersectionTypeInterface, UnionType,
>>>>>>> 0b02cb24
};
pub use compiler::utilities::{
    create_detached_diagnostic, create_diagnostic_collection, create_diagnostic_for_node,
    get_binary_operator_precedence, object_allocator, set_parent, set_text_range_pos_end,
    OperatorPrecedence,
};
pub use compiler::utilities_public::create_text_span_from_bounds;
pub use compiler::watch::emit_files_and_report_errors_and_get_exit_status;
pub use execute_command_line::execute_command_line::execute_command_line;
pub use rust_helpers::is_same_variant;
pub use rust_helpers::number::Number;
pub use rust_helpers::weak_self::WeakSelf;<|MERGE_RESOLUTION|>--- conflicted
+++ resolved
@@ -30,13 +30,8 @@
     ModuleSpecifierResolutionHost, Node, NodeArray, NodeArrayOrVec, NodeFactory, NodeInterface,
     NumberLiteralType, NumericLiteral, ParsedCommandLine, Path, PrefixUnaryExpression, Program,
     ReadonlyTextRange, RelationComparisonResult, SourceFile, Statement, StructureIsReused,
-<<<<<<< HEAD
-    SyntaxKind, Ternary, TextSpan, Type, TypeChecker, TypeCheckerHost, TypeFlags, TypeInterface,
-    UnionOrIntersectionType, UnionOrIntersectionTypeInterface, UnionType,
-=======
     SyntaxKind, Ternary, TextSpan, TokenFlags, Type, TypeChecker, TypeCheckerHost, TypeFlags,
     TypeInterface, UnionOrIntersectionType, UnionOrIntersectionTypeInterface, UnionType,
->>>>>>> 0b02cb24
 };
 pub use compiler::utilities::{
     create_detached_diagnostic, create_diagnostic_collection, create_diagnostic_for_node,
